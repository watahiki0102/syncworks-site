'use client';

import React, { useState, useEffect, useRef } from 'react';
import { toLocalDateString } from '@/utils/dateTimeUtils';
import { TIME_SLOTS, SHIFT_STATUS } from '@/constants/calendar';
import UnifiedMonthCalendar, { CalendarDay, CalendarEvent } from './UnifiedMonthCalendar';
import TimeRangeDisplaySelector from './TimeRangeDisplaySelector';
import ShiftModal, { ShiftModalData } from './ShiftModal';
import { fetchHolidays, type Holiday } from '@/utils/holidayUtils';
import dayjs from 'dayjs';
import isBetween from 'dayjs/plugin/isBetween';
import minMax from 'dayjs/plugin/minMax';

dayjs.extend(isBetween);
dayjs.extend(minMax);

interface Employee {
  id: string;
  name: string;
  position: string;
  status: 'active' | 'inactive';
  shifts: EmployeeShift[];
}

interface EmployeeShift {
  id: string;
  employeeId: string;
  date: string;
  startTime?: string;
  endTime?: string;
  status: 'working' | 'unavailable';
  customerName?: string;
  notes?: string;
  timeSlot?: string;
}

interface ShiftVisualStyle {
  bg: string;
  text: string;
  icon?: string;
  iconClass?: string;
  isUnsaved: boolean;
  status: 'working' | 'unavailable' | 'mixed' | 'none';
  borderClass?: string;
}

interface TruckSchedule {
  id: string;
  truckId: string;
  date: string;
  startTime: string;
  endTime: string;
  customerName: string;
  origin: string;
  destination: string;
  notes?: string;
  status: 'pending' | 'confirmed' | 'completed' | 'cancelled';
  employees: string[];
}

interface ShiftCalendarProps {
  employees: Employee[];
  cases?: any[]; // UnifiedCase[]を追加
  truckSchedules?: TruckSchedule[];
  onUpdateShift: (employeeId: string, shift: EmployeeShift) => void;
  onAddShift: (employeeId: string, shift: Omit<EmployeeShift, 'id'>) => void;
  onDeleteShift: (employeeId: string, shiftId: string) => void;
  onDeleteMultipleShifts?: (employeeId: string, shiftIds: string[]) => void;
  onUpdateTruckSchedules?: (schedules: TruckSchedule[]) => void;
  timeRangeType?: 'morning' | 'afternoon' | 'evening' | 'full' | 'custom';
  customStartTime?: string;
  customEndTime?: string;
  showTimeRangeSelector?: boolean;
  displayStartTime?: number;
  displayEndTime?: number;
  onDisplayTimeRangeChange?: (start: number, end: number) => void;
  showClipboard?: boolean;
  setShowClipboard?: (show: boolean) => void;
  showEmployeeSummary?: boolean;
  setShowEmployeeSummary?: (show: boolean) => void;
  clipboardMode?: 'copy' | 'paste' | 'none' | null;
  setClipboardMode?: (mode: 'copy' | 'paste' | 'none' | null) => void;
  clipboardData?: any;
  setClipboardData?: (data: any) => void;
  onDateClickForClipboard?: (date: string) => void;
  selectedShifts?: EmployeeShift[];
  setSelectedShifts?: (shifts: EmployeeShift[] | ((prev: EmployeeShift[]) => EmployeeShift[])) => void;
  copiedShifts?: EmployeeShift[];
  setCopiedShifts?: (shifts: EmployeeShift[]) => void;
  pendingPasteDates?: string[];
  setPendingPasteDates?: (dates: string[] | ((prev: string[]) => string[])) => void;
  onShiftClickForClipboard?: (shift: EmployeeShift) => void;
  unsavedShiftIds?: Set<string>;
  onSave?: () => void;
  onCurrentMonthChange?: (year: number, month: number) => void;
}

type ViewMode = 'day' | 'month';

export default function ShiftCalendar({
  employees,
  truckSchedules: _truckSchedules = [],
  onUpdateShift,
  onAddShift,
  onDeleteShift,
  onDeleteMultipleShifts,
  onUpdateTruckSchedules: _onUpdateTruckSchedules,
  timeRangeType = 'full',
  customStartTime = '06:00',
  customEndTime = '24:00',
  showTimeRangeSelector = false,
  displayStartTime = 8,
  displayEndTime = 20,
  onDisplayTimeRangeChange,
  showClipboard,
  setShowClipboard,
  showEmployeeSummary,
  setShowEmployeeSummary,
  clipboardMode,
  setClipboardMode,
  clipboardData: _clipboardData,
  setClipboardData: _setClipboardData,
  onDateClickForClipboard,
  selectedShifts,
  setSelectedShifts,
  copiedShifts: _copiedShifts,
  setCopiedShifts: _setCopiedShifts,
  pendingPasteDates,
  setPendingPasteDates,
  onShiftClickForClipboard,
  unsavedShiftIds,
  onSave,
  onCurrentMonthChange
}: ShiftCalendarProps) {
  const [currentDate, setCurrentDate] = useState(new Date());
  const [selectedDate, setSelectedDate] = useState<string>(toLocalDateString(new Date()));
  const [viewMode, setViewMode] = useState<ViewMode>('month');
  
  // 前回の年月を記録して無限ループを防ぐ
  const lastNotifiedMonthRef = useRef<{ year: number; month: number } | null>(null);
  
  // 現在表示中の月が変更されたら親コンポーネントに通知
  useEffect(() => {
    if (onCurrentMonthChange && viewMode === 'month') {
      const year = currentDate.getFullYear();
      const month = currentDate.getMonth();
      
      // 前回と同じ年月の場合は通知しない
      const lastNotified = lastNotifiedMonthRef.current;
      if (lastNotified && lastNotified.year === year && lastNotified.month === month) {
        return;
      }
      
      // 年月が変更された場合のみ通知
      lastNotifiedMonthRef.current = { year, month };
      onCurrentMonthChange(year, month);
    }
  }, [currentDate, viewMode]);
  const [selectedEmployee, setSelectedEmployee] = useState<Employee | null>(null);
  const [highlightedEmployee, setHighlightedEmployee] = useState<Employee | null>(null); // 青枠表示用
  const [selectedShift, setSelectedShift] = useState<EmployeeShift | null>(null);
  const [editingShift, setEditingShift] = useState<EmployeeShift | null>(null);
  const [showShiftModal, setShowShiftModal] = useState(false);
  const [shiftModalMode, setShiftModalMode] = useState<'edit' | 'create' | 'bulk' | 'range'>('edit');

  // 祝日データを取得
  const [_holidays, setHolidays] = useState<Holiday[]>([]);
  useEffect(() => {
    fetchHolidays().then(setHolidays);
  }, []);
  const [dragState, setDragState] = useState<{
    currentEmployee: string;
    startTime: string;
    currentTime: string;
  } | null>(null);
  const [barResizeState, setBarResizeState] = useState<{
    employeeId: string;
    blockIndex: number;
    direction: 'start' | 'end';
    originalStartTime: string;
    originalEndTime: string;
    currentTime: string;
  } | null>(null);
  const [recentlyResized, setRecentlyResized] = useState(false); // リサイズ完了後の状態
  const [_hasUnsavedChanges, setHasUnsavedChanges] = useState(false);
  
  // 月ビュー展開状態管理
  const [expandedDates, setExpandedDates] = useState<Set<string>>(new Set()); // 複数の日付を展開可能に変更
  const [allDatesExpanded, setAllDatesExpanded] = useState<boolean>(false);
  const [collapsedDates, setCollapsedDates] = useState<Set<string>>(new Set());
  const [expandedWeeks, setExpandedWeeks] = useState<Set<string>>(new Set()); // 展開された週を管理

  // マージが必要かどうかをチェックする関数
  const needsMerging = (employeeId: string, date: string): boolean => {
    const employee = employees.find(emp => emp.id === employeeId);
    if (!employee) {return false;}
    
    const dayShifts = employee.shifts.filter(shift => shift.date === date);
    if (dayShifts.length < 2) {return false;}
    
    // ソートして連続するシフトがあるかチェック
    const sortedShifts = [...dayShifts].sort((a, b) => {
      const timeA = TIME_SLOTS.find(ts => ts.id === a.timeSlot)?.start || '';
      const timeB = TIME_SLOTS.find(ts => ts.id === b.timeSlot)?.start || '';
      return timeA.localeCompare(timeB);
    });
    
    // 連続する同じステータスのシフトがあるかチェック
    for (let i = 0; i < sortedShifts.length - 1; i++) {
      const currentShift = sortedShifts[i];
      const nextShift = sortedShifts[i + 1];
      const currentEndTime = currentShift.endTime || TIME_SLOTS.find(ts => ts.id === currentShift.timeSlot)?.end || '';
      const nextStartTime = nextShift.startTime || TIME_SLOTS.find(ts => ts.id === nextShift.timeSlot)?.start || '';
      
      if (currentShift.status === nextShift.status && currentEndTime === nextStartTime) {
        return true; // マージが必要
      }
    }
    
    return false; // マージ不要
  };
  
  // 前回のemployeesの状態を記録して無限ループを防ぐ
  const previousEmployeesRef = useRef<string>('');
  // マージ処理の実行中フラグ（無限ループを防ぐ）
  const isMergingRef = useRef<boolean>(false);
  
  // シフト追加後に自動的にシフトを結合する
  useEffect(() => {
    // マージ処理が実行中の場合はスキップ
    if (isMergingRef.current) {
      return;
    }
    
    // employeesの状態をシリアライズして比較
    const employeesKey = JSON.stringify(
      employees.map(emp => ({
        id: emp.id,
        shiftsCount: emp.shifts.length,
        shifts: emp.shifts.map(s => ({ id: s.id, date: s.date, timeSlot: s.timeSlot }))
      }))
    );
    
    // 前回と同じ状態の場合はスキップ（無限ループを防ぐ）
    if (previousEmployeesRef.current === employeesKey) {
      return;
    }
    
    // マージが必要な場合のみ実行
    let hasMerges = false;
    const needsMergeCheck = employees.some(employee => {
      const dates = [...new Set(employee.shifts.map(shift => shift.date))];
      return dates.some(date => needsMerging(employee.id, date));
    });
    
    if (!needsMergeCheck) {
      // マージが不要な場合は、前回の状態を更新
      previousEmployeesRef.current = employeesKey;
      return;
    }
    
    // マージ処理開始
    isMergingRef.current = true;
    
    employees.forEach(employee => {
      const dates = [...new Set(employee.shifts.map(shift => shift.date))];
      dates.forEach(date => {
        if (needsMerging(employee.id, date)) {
          const merged = mergeAdjacentShifts(employee.id, date);
          if (merged) {
            hasMerges = true;
          }
        }
      });
    });
    
    // マージ処理完了
    isMergingRef.current = false;
    
    // マージが実行された場合、employeesが更新されるため、
    // previousEmployeesRefを更新しない（次のレンダリングで再度チェック）
    // マージが実行されなかった場合のみ、前回の状態を更新
    if (!hasMerges) {
      previousEmployeesRef.current = employeesKey;
    }
  }, [employees]); // employeesの変更を監視

  // グローバルなマウスイベントリスナー
  useEffect(() => {
    const handleGlobalMouseUp = (_e: MouseEvent) => {
      if (dragState) {
        handleMouseUp();
      } else if (barResizeState) {
        handleBarResizeEnd();
      }
    };

    const handleGlobalMouseMove = (e: MouseEvent) => {
      const target = e.target as HTMLElement;
      
      // リサイズ中またはバーリサイズ中のみ処理
      if (!barResizeState) {return;}
      
      // 時間セルまたはその子要素から時間スロットIDを取得
      let timeSlotElement = target;
      let depth = 0;
      while (timeSlotElement && !timeSlotElement.dataset.timeSlotId && depth < 10) {
        timeSlotElement = timeSlotElement.parentElement as HTMLElement;
        depth++;
        if (!timeSlotElement || timeSlotElement.classList.contains('calendar-grid')) {
          break;
        }
      }
      
      if (timeSlotElement && timeSlotElement.dataset.timeSlotId) {
        const timeSlotId = timeSlotElement.dataset.timeSlotId;
        
        // barResizeStateの処理
        if (barResizeState) {
          handleBarResizeEnter(barResizeState.employeeId, timeSlotId);
        }
        
      }
    };

    document.addEventListener('mouseup', handleGlobalMouseUp);
    document.addEventListener('mousemove', handleGlobalMouseMove);

    return () => {
      document.removeEventListener('mouseup', handleGlobalMouseUp);
      document.removeEventListener('mousemove', handleGlobalMouseMove);
    };
  }, [dragState, barResizeState]);

  // 日付から週を取得するヘルパー関数
  const getWeekKey = (date: string) => {
    const dateObj = new Date(date);
    const year = dateObj.getFullYear();
    const weekNumber = Math.ceil((dateObj.getTime() - new Date(year, 0, 1).getTime()) / (7 * 24 * 60 * 60 * 1000));
    return `${year}-W${weekNumber}`;
  };

  // すべての日付を展開/縮小する処理
  const handleExpandAllDates = () => {
    setAllDatesExpanded(true);
    setExpandedDates(new Set()); // 個別展開をクリア
    setCollapsedDates(new Set()); // 個別縮小もクリア
    setExpandedWeeks(new Set()); // 週展開もクリア
  };

  const handleCollapseAllDates = () => {
    setAllDatesExpanded(false);
    setExpandedDates(new Set()); // 個別展開もクリア
    setCollapsedDates(new Set()); // 個別縮小もクリア
    setExpandedWeeks(new Set()); // 週展開もクリア
  };

  // 個別の日付を縮小する関数
  const handleCollapseDate = (date: string) => {
    setExpandedDates(prev => {
      const newSet = new Set(prev);
      newSet.delete(date); // 個別展開から削除
      return newSet;
    });
    setCollapsedDates(prev => {
      const newSet = new Set(prev);
      newSet.add(date);
      return newSet;
    });
  };

  // 従業員をクリックした時の処理（日ビューに遷移）
  const handleEmployeeClick = (employee: Employee, date: string) => {
    setSelectedEmployee(employee);
    setHighlightedEmployee(employee); // 青枠表示用
    setSelectedDate(date);
    setViewMode('day'); // 日ビューに遷移
  };
  // クリップボード関連の状態はプロパティから受け取る

  const filteredEmployees = employees.filter(emp => emp.status === 'active');

  // 共通のシフトデータ取得関数
  const getShiftsForDate = (employeeId: string, date: string) => {
    const employee = employees.find(emp => emp.id === employeeId);
    if (!employee) {
      return [];
    }
    
    const shifts = employee.shifts.filter(shift => shift.date === date);
    
    return shifts;
  };

  const DAY_CROSSING_TAG_REMOVAL_REGEX = /\s*\(日跨ぎ-(?:\d+日目|中日|起点|終点)\)\s*/g;

  const stripDayCrossingTag = (notes?: string) =>
    notes ? notes.replace(DAY_CROSSING_TAG_REMOVAL_REGEX, '').trim() : '';

  const resolveShiftTimeRange = (shift: EmployeeShift) => {
    const timeSlot = TIME_SLOTS.find(ts => ts.id === shift.timeSlot);
    const startTime = shift.startTime || timeSlot?.start || '';
    const endTime = shift.endTime || timeSlot?.end || '';
    return { startTime, endTime };
  };

  const isValidShiftDuration = (shift: EmployeeShift) => {
    const { startTime, endTime } = resolveShiftTimeRange(shift);
    if (!startTime || !endTime) {
      return false;
    }
    return parseTimeToMinutes(endTime) > parseTimeToMinutes(startTime);
  };

  const getRelatedDayCrossingShifts = (employeeId: string, baseNotes: string) => {
    const employee = employees.find(emp => emp.id === employeeId);
    if (!employee) {return [];}

    return employee.shifts.filter(shift =>
      shift.notes &&
      shift.notes.includes('日跨ぎ') &&
      stripDayCrossingTag(shift.notes) === baseNotes
    );
  };

  /**
   * 日マタギシフトグループ全体を取得する関数
   * クリップボード機能で使用：1つの日マタギシフトをクリックすると、そのグループ全体を返す
   */
  const getAllShiftsInDayCrossingGroup = (employeeId: string, clickedShift: EmployeeShift): EmployeeShift[] => {
    // 日マタギシフトでない場合は、そのシフトのみを返す
    if (!clickedShift.notes || !clickedShift.notes.includes('日跨ぎ')) {
      return [clickedShift];
    }

    // 日マタギシフトのベースノート（タグを除去したもの）を取得
    const baseNotes = stripDayCrossingTag(clickedShift.notes);

    // buildDayCrossingDateGroupsを使用して、クリックされた日付に連続するグループのみを取得
    const dateGroups = buildDayCrossingDateGroups(employeeId, baseNotes, clickedShift.date);

    if (dateGroups.length === 0) {
      return [clickedShift];
    }

    // dateGroupsの日付範囲に該当する全シフトを取得
    const employee = employees.find(emp => emp.id === employeeId);
    if (!employee) {
      return [clickedShift];
    }

    const groupDates = new Set(dateGroups.map(g => g.date));
    const allGroupShifts = employee.shifts.filter(shift =>
      shift.notes &&
      shift.notes.includes('日跨ぎ') &&
      stripDayCrossingTag(shift.notes) === baseNotes &&
      groupDates.has(shift.date)
    );

    return allGroupShifts;
  };

  const buildDayCrossingDateGroups = (
    employeeId: string,
    baseNotes: string,
    targetDate?: string
  ): Array<{ date: string; start: string; end: string }> => {
    const relatedShifts = getRelatedDayCrossingShifts(employeeId, baseNotes)
      .map(shift => {
        const { startTime, endTime } = resolveShiftTimeRange(shift);
        const normalizedStart = startTime || '00:00';
        const normalizedEnd = endTime || '24:00';
        return {
          shift,
          startTime: normalizedStart,
          endTime: normalizedEnd,
        };
      });

    if (relatedShifts.length === 0) {
      return [];
    }

    relatedShifts.sort((a, b) => {
      const dateDiff = new Date(a.shift.date).getTime() - new Date(b.shift.date).getTime();
      if (dateDiff !== 0) {return dateDiff;}
      return parseTimeToMinutes(a.startTime) - parseTimeToMinutes(b.startTime);
    });

    let contiguousShifts = relatedShifts;

    if (targetDate) {
      const targetIndex = relatedShifts.findIndex(item => item.shift.date === targetDate);
      if (targetIndex !== -1) {
        let startIndex = targetIndex;
        while (startIndex > 0) {
          const current = relatedShifts[startIndex];
          const previous = relatedShifts[startIndex - 1];
          const dayDiff = dayjs(current.shift.date).diff(dayjs(previous.shift.date), 'day');
          if (dayDiff > 1) {break;}
          startIndex--;
        }

        let endIndex = targetIndex;
        while (endIndex < relatedShifts.length - 1) {
          const current = relatedShifts[endIndex];
          const next = relatedShifts[endIndex + 1];
          const dayDiff = dayjs(next.shift.date).diff(dayjs(current.shift.date), 'day');
          if (dayDiff > 1) {break;}
          endIndex++;
        }

        contiguousShifts = relatedShifts.slice(startIndex, endIndex + 1);
      }
    }

    const dateMap = new Map<string, { date: string; start: string; end: string }>();
    contiguousShifts.forEach(item => {
      const existing = dateMap.get(item.shift.date);
      if (!existing) {
        dateMap.set(item.shift.date, {
          date: item.shift.date,
          start: item.startTime,
          end: item.endTime,
        });
      } else {
        if (parseTimeToMinutes(item.startTime) < parseTimeToMinutes(existing.start)) {
          existing.start = item.startTime;
        }
        if (parseTimeToMinutes(item.endTime) > parseTimeToMinutes(existing.end)) {
          existing.end = item.endTime;
        }
      }
    });

    return Array.from(dateMap.values()).sort(
      (a, b) => new Date(a.date).getTime() - new Date(b.date).getTime()
    );
  };

  // 日跨ぎシフト専用のブロック取得関数
  const getDayCrossingShiftBlocks = (employeeId: string, _date: string, dayShifts: EmployeeShift[]): Array<{
    id: string;
    startTime: string;
    endTime: string;
    status: 'working' | 'unavailable';
    customerName?: string;
    notes?: string;
    startIndex: number;
    endIndex: number;
    isDayCrossing?: boolean;
    originalStartTime?: string;
    originalEndTime?: string;
  }> => {
    const blocks: Array<{
      id: string;
      startTime: string;
      endTime: string;
      status: 'working' | 'unavailable';
      customerName?: string;
      notes?: string;
      startIndex: number;
      endIndex: number;
      isDayCrossing?: boolean;
      originalStartTime?: string;
      originalEndTime?: string;
    }> = [];

    const dayCrossingShifts = dayShifts.filter(shift => shift.notes && shift.notes.includes('日跨ぎ'));

    if (dayCrossingShifts.length === 0) {
      return blocks;
    }

    dayCrossingShifts.forEach(shift => {
      const baseNotes = stripDayCrossingTag(shift.notes);
      const { startTime, endTime } = resolveShiftTimeRange(shift);

      if (!startTime || !endTime) {
        return;
      }

      if (parseTimeToMinutes(endTime) <= parseTimeToMinutes(startTime)) {
        return;
      }

      const timeSlotIndex = TIME_SLOTS.findIndex(ts => ts.id === shift.timeSlot);
      const startIndex = TIME_SLOTS.findIndex(ts => ts.start === startTime);
      const endIndex = TIME_SLOTS.findIndex(ts => ts.end === endTime);

      const fallbackIndex = timeSlotIndex >= 0 ? timeSlotIndex : 0;
      const actualStartIndex = startIndex >= 0 ? startIndex : fallbackIndex;
      const actualEndIndex = endIndex >= 0 ? endIndex : fallbackIndex;

      const dateGroups = buildDayCrossingDateGroups(employeeId, baseNotes, shift.date);
      let originalStartLabel: string | undefined;
      let originalEndLabel: string | undefined;

      if (dateGroups.length > 0) {
        const totalDays = dateGroups.length;
        const currentIndex = dateGroups.findIndex(group => group.date === shift.date);

        if (currentIndex !== -1) {
          originalStartLabel = `${currentIndex + 1}日目 ${dateGroups[currentIndex].start}`;

          if (currentIndex === totalDays - 1) {
            originalEndLabel = `${currentIndex + 1}日目 ${dateGroups[currentIndex].end}`;
          } else {
            const lastGroup = dateGroups[totalDays - 1];
            originalEndLabel = `${totalDays}日目 ${lastGroup.end}`;
          }
        } else {
          originalStartLabel = `1日目 ${dateGroups[0].start}`;
          originalEndLabel = `${totalDays}日目 ${dateGroups[totalDays - 1].end}`;
        }
      }

      const block = {
        id: shift.id,
        startTime,
        endTime,
        status: shift.status,
        customerName: shift.customerName,
        notes: baseNotes,
        startIndex: actualStartIndex,
        endIndex: actualEndIndex,
        isDayCrossing: true,
        originalStartTime: originalStartLabel,
        originalEndTime: originalEndLabel,
      };

      blocks.push(block);
    });

    return blocks;
  };

  // シフトブロックを取得する関数（連続するシフトをグループ化）
  const getShiftBlocks = (employeeId: string, date: string): Array<{
    id: string;
    startTime: string;
    endTime: string;
    status: 'working' | 'unavailable';
    customerName?: string;
    notes?: string;
    startIndex: number;
    endIndex: number;
    isDayCrossing?: boolean;
    originalStartTime?: string;
    originalEndTime?: string;
  }> => {
    const dayShifts = getShiftsForDate(employeeId, date);

    // 日跨ぎシフトの検出と処理
    const dayCrossingShifts = dayShifts.filter(shift => 
      shift.notes && shift.notes.includes('日跨ぎ')
    );
    
    if (dayCrossingShifts.length > 0) {
      // 日跨ぎシフトの場合は特別な表示処理
      return getDayCrossingShiftBlocks(employeeId, date, dayShifts);
    }

    // 重複したシフトをチェックして警告
    const uniqueShifts = new Map();
    const duplicateShifts: string[] = [];
    
    dayShifts.forEach(shift => {
      const { startTime, endTime } = resolveShiftTimeRange(shift);
      const key = `${startTime}-${endTime}-${shift.status}`;
      if (uniqueShifts.has(key)) {
        duplicateShifts.push(shift.id);
      } else {
        uniqueShifts.set(key, shift);
      }
    });

    let processedShifts = dayShifts;
    if (duplicateShifts.length > 0) {
      processedShifts = Array.from(uniqueShifts.values());
    }

    const validShifts = processedShifts.filter(isValidShiftDuration);

    if (validShifts.length === 0) {
      return [];
    }

    // 単一シフトの場合はstartTimeとendTimeをそのまま使用（ブロック化不要）
    if (validShifts.length === 1) {
      const shift = validShifts[0];
      const { startTime: shiftStartTime, endTime: shiftEndTime } = resolveShiftTimeRange(shift);

      if (!shiftStartTime || !shiftEndTime) {
        return [];
      }

      const timeIndex = TIME_SLOTS.findIndex(ts => ts.id === shift.timeSlot);
      const fallbackIndex = timeIndex >= 0 ? timeIndex : 0;

      // 開始時間と終了時間から正しいインデックスを計算
      const startIndex = TIME_SLOTS.findIndex(ts => ts.start === shiftStartTime);
      const endIndex = TIME_SLOTS.findIndex(ts => ts.end === shiftEndTime);

      const block = {
        id: shift.id,
        startTime: shiftStartTime,
        endTime: shiftEndTime,
        status: shift.status,
        customerName: shift.customerName,
        notes: shift.notes,
        startIndex: startIndex >= 0 ? startIndex : fallbackIndex,
        endIndex: endIndex >= 0 ? endIndex : fallbackIndex,
        isDayCrossing: false,
        originalStartTime: undefined,
        originalEndTime: undefined,
      };
      
      return [block];
    }

    // 連続するシフトをブロック化（複数シフトの場合のみ）
    const sortedShifts = [...validShifts].sort((a, b) => {
      const { startTime: startA } = resolveShiftTimeRange(a);
      const { startTime: startB } = resolveShiftTimeRange(b);
      return parseTimeToMinutes(startA) - parseTimeToMinutes(startB);
    });

    const shiftBlocks: Array<{
      id: string;
      startTime: string;
      endTime: string;
      status: 'working' | 'unavailable';
      customerName?: string;
      notes?: string;
      startIndex: number;
      endIndex: number;
      isDayCrossing?: boolean;
      originalStartTime?: string;
      originalEndTime?: string;
    }> = [];

    let currentBlock: any = null;

    sortedShifts.forEach((shift, _shiftIndex) => {
      const { startTime: shiftStartTime, endTime: shiftEndTime } = resolveShiftTimeRange(shift);

      if (!shiftStartTime || !shiftEndTime) {
        return;
      }

      const timeIndex = TIME_SLOTS.findIndex(ts => ts.id === shift.timeSlot);
      const fallbackIndex = timeIndex >= 0 ? timeIndex : 0;

      // 開始時間と終了時間から正しいインデックスを計算
      const startIndex = TIME_SLOTS.findIndex(ts => ts.start === shiftStartTime);
      const endIndex = TIME_SLOTS.findIndex(ts => ts.end === shiftEndTime);
      const actualStartIndex = startIndex >= 0 ? startIndex : fallbackIndex;
      const actualEndIndex = endIndex >= 0 ? endIndex : fallbackIndex;

      if (!currentBlock) {
        currentBlock = {
          id: shift.id,
          startTime: shiftStartTime,
          endTime: shiftEndTime,
          status: shift.status as 'working' | 'unavailable',
          customerName: shift.customerName,
          notes: shift.notes,
          startIndex: actualStartIndex,
          endIndex: actualEndIndex,
          isDayCrossing: false,
          originalStartTime: undefined,
          originalEndTime: undefined,
        };
      } else if (
        currentBlock.status === shift.status &&
        (
          // 連続する時間帯
          currentBlock.endIndex === actualStartIndex - 1 ||
          // 重複する時間帯（同じ開始時間または終了時間が重複）
          currentBlock.endIndex === actualStartIndex ||
          currentBlock.startIndex === actualStartIndex ||
          currentBlock.endIndex >= actualStartIndex
        )
      ) {
        // 連続するシフトまたは重複するシフトを結合
        // より長い時間帯に拡張

        // 開始時間は早い方を、終了時間は遅い方を採用
        const mergedStartIndex = Math.min(currentBlock.startIndex, actualStartIndex);
        const mergedEndIndex = Math.max(currentBlock.endIndex, actualEndIndex);
        
        currentBlock.startIndex = mergedStartIndex;
        currentBlock.endIndex = mergedEndIndex;
        currentBlock.startTime = TIME_SLOTS[mergedStartIndex]?.start || currentBlock.startTime;
        currentBlock.endTime = TIME_SLOTS[mergedEndIndex]?.end || currentBlock.endTime;
      } else {
        shiftBlocks.push(currentBlock);
        currentBlock = {
          id: shift.id,
          startTime: shiftStartTime,
          endTime: shiftEndTime,
          status: shift.status as 'working' | 'unavailable',
          customerName: shift.customerName,
          notes: shift.notes,
          startIndex: actualStartIndex,
          endIndex: actualEndIndex,
          isDayCrossing: false,
          originalStartTime: undefined,
          originalEndTime: undefined,
        };
      }
    });

    if (currentBlock) {
      shiftBlocks.push(currentBlock);
    }

    return shiftBlocks;
  };

  // 時間文字列を分に変換するヘルパー関数
  const parseTimeToMinutes = (timeStr: string): number => {
    const [hours, minutes] = timeStr.split(':').map(Number);
    return hours * 60 + minutes;
  };

  const handleShiftAdd = (newShift: Omit<EmployeeShift, 'id'>) => {
    onAddShift(newShift.employeeId, newShift);
  };

  const handleShiftDelete = (shiftId: string) => {
    const employee = employees.find(emp => emp.shifts.some(shift => shift.id === shiftId));
    if (employee) {
      onDeleteShift(employee.id, shiftId);
    }
  };

  // 時間帯に基づいてTIME_SLOTSをフィルタリング
  const getFilteredTimeSlots = () => {
    let filteredSlots: typeof TIME_SLOTS = TIME_SLOTS;

    // 時間帯表示設定が有効な場合は、それを使用
    if (showTimeRangeSelector) {
      const startTime = `${displayStartTime.toString().padStart(2, '0')}:00`;
      const endTime = `${displayEndTime.toString().padStart(2, '0')}:00`;

      filteredSlots = TIME_SLOTS.filter(slot => {
        const slotStart = slot.start;
        const slotEnd = slot.end;
        return slotStart >= startTime && slotEnd <= endTime;
      });
    } else {
      // 従来の時間帯選択機能
      let startTime: string;
      let endTime: string;

      switch (timeRangeType) {
        case 'morning':
          startTime = '06:00';
          endTime = '12:00';
          break;
        case 'afternoon':
          startTime = '12:00';
          endTime = '18:00';
          break;
        case 'evening':
          startTime = '18:00';
          endTime = '24:00';
          break;
        case 'custom':
          startTime = customStartTime;
          endTime = customEndTime;
          break;
        case 'full':
        default:
          filteredSlots = TIME_SLOTS;
          break;
      }

      if (timeRangeType !== 'full') {
        filteredSlots = TIME_SLOTS.filter(slot => {
          const slotStart = slot.start;
          const slotEnd = slot.end;
          return slotStart >= startTime && slotEnd <= endTime;
        });
      }
    }

    // 開始時間の昇順でソート
    return filteredSlots.sort((a, b) => a.start.localeCompare(b.start));
  };

  const filteredTimeSlots = getFilteredTimeSlots();

  // シフトが入っている従業員のみを表示（日ビュー用）
  const displayEmployees = filteredEmployees.filter(employee =>
    employee.shifts.some(shift => shift.date === selectedDate)
  );

  const getShiftAtDateTime = (employeeId: string, date: string, timeSlot: string) => {
    const employee = employees.find(emp => emp.id === employeeId);
    if (!employee) {return null;}
    
    return employee.shifts.find(shift => 
      shift.date === date && shift.timeSlot === timeSlot
    );
  };

  const isBreakTime = (_timeSlot: string) => {
    // 休憩時間の設定を削除（12時から13時も通常時間として表示）
    return false;
  };

  const handleCellClick = (employeeId: string, date: string, timeSlot: string) => {
    const existingShift = getShiftAtDateTime(employeeId, date, timeSlot);
    
    // コピーモードの場合
    if (clipboardMode === 'copy' && existingShift && onShiftClickForClipboard) {
      onShiftClickForClipboard(existingShift);
      return;
    }
    
    // ペーストモードの場合は何もしない（貼り付けは日付単位で行う）
    if (clipboardMode === 'paste') {
      return;
    }
    
    // 通常モード：モーダルを開く
    if (existingShift) {
      setShiftModalMode('edit');
      setSelectedShift(existingShift);
      setEditingShift({ ...existingShift });
    } else {
      setShiftModalMode('create');
      setSelectedShift(null);
      setEditingShift({
        id: '',
        employeeId,
        date,
        timeSlot,
        status: 'working',
        notes: '',
      });
    }
    setShowShiftModal(true);
  };

  // シフトの重複チェック関数（隣接シフト結合を考慮）
  const checkShiftOverlap = (
    employeeId: string,
    date: string,
    startTime: string,
    endTime: string,
    excludeShiftId?: string | string[],
    currentStatus?: string,
    isDayCrossingShift: boolean = false
  ) => {
    const employee = employees.find(emp => emp.id === employeeId);
    if (!employee) {return false;}

    // 除外するシフトIDのセットを作成
    const excludeIds = Array.isArray(excludeShiftId) 
      ? new Set(excludeShiftId) 
      : excludeShiftId 
        ? new Set([excludeShiftId]) 
        : new Set<string>();

    const dayShifts = employee.shifts.filter(shift => 
      shift.date === date && !excludeIds.has(shift.id)
    );

    const hasOverlap = dayShifts.some(shift => {
      const shiftStart = shift.startTime || TIME_SLOTS.find(ts => ts.id === shift.timeSlot)?.start || '';
      const shiftEnd = shift.endTime || TIME_SLOTS.find(ts => ts.id === shift.timeSlot)?.end || '';

      // 時間の重複をチェック（完全に同じ時間帯は除外）
      const timeOverlap = (startTime < shiftEnd && endTime > shiftStart);
      if (!timeOverlap) {
        return false;
      }

      const existingIsDayCrossing = !!(shift.notes && shift.notes.includes('日跨ぎ'));

      // 既存が日跨ぎシフトの場合、通常シフトとの共存は許可し、
      // 新規も日跨ぎシフトの場合のみ重複として扱う
      if (existingIsDayCrossing) {
        return isDayCrossingShift;
      }

      // 隣接シフトの結合を許可するため、同じステータスで隣接している場合は重複としない
      const isAdjacent = (endTime === shiftStart) || (startTime === shiftEnd);

      // 同じステータスの場合のみ重複として扱う
      // currentStatusがundefinedの場合は、既存シフトのステータスと比較しない（常に重複として扱わない）
      const statusMatch = currentStatus ? shift.status === currentStatus : false;

      // 隣接している場合は重複としない
      const overlap = timeOverlap && statusMatch && !isAdjacent;

      return overlap;
    });

    return hasOverlap;
  };

  // 同じステータスのシフトを結合する関数（マージが実行されたかどうかを返す）
  const mergeAdjacentShifts = (employeeId: string, date: string): boolean => {
    const employee = employees.find(emp => emp.id === employeeId);
    if (!employee) {return false;}

    const dayShifts = employee.shifts.filter(shift => shift.date === date);

    const sortedShifts = dayShifts.sort((a, b) => {
      const timeA = TIME_SLOTS.find(ts => ts.id === a.timeSlot)?.start || '';
      const timeB = TIME_SLOTS.find(ts => ts.id === b.timeSlot)?.start || '';
      return timeA.localeCompare(timeB);
    });

    // 同じステータスの連続するシフトを結合
    let currentGroup: EmployeeShift[] = [];
    let hasMerges = false;

    sortedShifts.forEach((shift, _index) => {
      if (currentGroup.length === 0) {
        currentGroup.push(shift);
      } else {
        const lastShift = currentGroup[currentGroup.length - 1];
        const lastEndTime = lastShift.endTime || TIME_SLOTS.find(ts => ts.id === lastShift.timeSlot)?.end || '';
        const currentStartTime = shift.startTime || TIME_SLOTS.find(ts => ts.id === shift.timeSlot)?.start || '';
        
        // 同じステータスで連続している場合
        if (lastShift.status === shift.status && lastEndTime === currentStartTime) {
          currentGroup.push(shift);
        } else {
          // グループを結合して新しいシフトを作成
          if (currentGroup.length > 1) {
            hasMerges = true;
            
            const firstShift = currentGroup[0];
            const lastShift = currentGroup[currentGroup.length - 1];
            const startTime = firstShift.startTime || TIME_SLOTS.find(ts => ts.id === firstShift.timeSlot)?.start || '';
            const endTime = lastShift.endTime || TIME_SLOTS.find(ts => ts.id === lastShift.timeSlot)?.end || '';
            
            // 既存のシフトを削除
            currentGroup.forEach(s => {
              onDeleteShift(employeeId, s.id);
            });
            
            // 結合されたシフトを作成
            const startIndex = TIME_SLOTS.findIndex(ts => ts.start === startTime);
            const endIndex = TIME_SLOTS.findIndex(ts => ts.end === endTime);
            
            if (startIndex !== -1 && endIndex !== -1) {
              const newShift: Omit<EmployeeShift, 'id'> = {
                employeeId,
                date,
                timeSlot: TIME_SLOTS[startIndex].id,
                status: firstShift.status,
                customerName: firstShift.customerName,
                notes: firstShift.notes,
                startTime,
                endTime,
              };
              handleShiftAdd(newShift);
            }
          }
          currentGroup = [shift];
        }
      }
    });

    // 最後のグループも処理
    if (currentGroup.length > 1) {
      hasMerges = true;
      
      const firstShift = currentGroup[0];
      const lastShift = currentGroup[currentGroup.length - 1];
      const startTime = firstShift.startTime || TIME_SLOTS.find(ts => ts.id === firstShift.timeSlot)?.start || '';
      const endTime = lastShift.endTime || TIME_SLOTS.find(ts => ts.id === lastShift.timeSlot)?.end || '';
      
      // 既存のシフトを削除
      currentGroup.forEach(s => {
        onDeleteShift(employeeId, s.id);
      });
      
      // 結合されたシフトを作成
      const startIndex = TIME_SLOTS.findIndex(ts => ts.start === startTime);
      const endIndex = TIME_SLOTS.findIndex(ts => ts.end === endTime);
      
      if (startIndex !== -1 && endIndex !== -1) {
        const newShift: Omit<EmployeeShift, 'id'> = {
          employeeId,
          date,
          timeSlot: TIME_SLOTS[startIndex].id,
          status: firstShift.status,
          customerName: firstShift.customerName,
          notes: firstShift.notes,
          startTime,
          endTime,
        };
        handleShiftAdd(newShift);
      }
    }
    
    return hasMerges;
  };

  const handleMouseDown = (employeeId: string, _date: string, timeSlot: string) => {
    setDragState({
      currentEmployee: employeeId,
      startTime: timeSlot,
      currentTime: timeSlot,
    });
  };

  const handleMouseEnter = (employeeId: string, _date: string, timeSlot: string) => {
    if (dragState && dragState.currentEmployee === employeeId) {
      setDragState(prev => prev ? {
        ...prev,
        currentTime: timeSlot,
      } : null);
    }
  };

  const handleMouseUp = () => {
    if (dragState) {
      const startIndex = filteredTimeSlots.findIndex(ts => ts.id === dragState.startTime);
      const endIndex = filteredTimeSlots.findIndex(ts => ts.id === dragState.currentTime);
      
      if (startIndex !== -1 && endIndex !== -1) {
        const [minIndex, maxIndex] = [Math.min(startIndex, endIndex), Math.max(startIndex, endIndex)];

        // ドラッグした範囲にシフトを作成（長さに関わらず統一）
        const startTimeSlot = filteredTimeSlots[minIndex];
        const endTimeSlot = filteredTimeSlots[maxIndex];
        const startTime = startTimeSlot.start;
        const endTime = endTimeSlot.end;
        
        // 重複チェック：ドラッグした時間範囲全体で既存シフトとの重複をチェック
        
        if (checkShiftOverlap(dragState.currentEmployee, selectedDate, startTime, endTime, undefined, 'working')) {
          alert('選択した時間帯に既にシフトが登録されています。時間を調整してください。');
          setDragState(null);
          return;
        }
        
        // 重複がない場合のみ、各時間スロットにシフトを作成
        const shiftsToCreate: Omit<EmployeeShift, 'id'>[] = [];
        
        for (let i = minIndex; i <= maxIndex; i++) {
          const timeSlot = filteredTimeSlots[i];
          const existingShift = getShiftAtDateTime(dragState.currentEmployee, selectedDate, timeSlot.id);
          
          if (!existingShift) {
            const newShift: Omit<EmployeeShift, 'id'> = {
              employeeId: dragState.currentEmployee,
              date: selectedDate,
              timeSlot: timeSlot.id,
              status: 'working',
              customerName: '',
              notes: '',
              startTime: startTime,
              endTime: endTime,
            };
            shiftsToCreate.push(newShift);
          }
        }
        
        // 全てのシフトを一括作成
        shiftsToCreate.forEach((shift, _index) => {
          handleShiftAdd(shift);
        });
        
        // 状態をクリア
        setDragState(null);
      }
    }
    setDragState(null);
  };



  // バーリサイズ用の関数
  const handleBarResizeEnter = (employeeId: string, timeSlotId: string) => {
    if (!barResizeState) {return;}
    if (barResizeState.employeeId !== employeeId) {return;}
    
    const timeSlot = TIME_SLOTS.find(ts => ts.id === timeSlotId);
    if (!timeSlot) {return;}
    
    // 最小30分の確保のみチェック（時間の拡大・縮小両方を許可）
    if (barResizeState.direction === 'start') {
      const originalEndTime = barResizeState.originalEndTime;
      const endIndex = TIME_SLOTS.findIndex(ts => ts.end === originalEndTime);
      const currentStartIndex = TIME_SLOTS.findIndex(ts => ts.start === timeSlot.start);
      
      // 最小30分（1スロット）を確保
      if (currentStartIndex > endIndex) {
        return; // 開始時間が終了時間を超えてはいけない
      }
    }
    
    if (barResizeState.direction === 'end') {
      const originalStartTime = barResizeState.originalStartTime;
      const startIndex = TIME_SLOTS.findIndex(ts => ts.start === originalStartTime);
      const currentEndIndex = TIME_SLOTS.findIndex(ts => ts.end === timeSlot.end);
      
      // 最小30分（1スロット）を確保
      if (currentEndIndex < startIndex) {
        return; // 終了時間が開始時間より前になってはいけない
      }
    }
    
    const newTime = barResizeState.direction === 'start' ? timeSlot.start : timeSlot.end;
    
    setBarResizeState(prev => prev ? {
      ...prev,
      currentTime: newTime,
    } : null);
  };

  const handleBarResizeEnd = () => {
    if (!barResizeState) {return;}
    
    const employee = employees.find(emp => emp.id === barResizeState.employeeId);
    if (!employee) {return;}
    
    const dayShifts = employee.shifts.filter(shift => shift.date === selectedDate);
    const shiftBlocks = getShiftBlocks(employee.id, selectedDate);
    const targetBlock = shiftBlocks[barResizeState.blockIndex];

    if (targetBlock) {
      // 新しい時間範囲を計算
      let newStartTime: string;
      let newEndTime: string;

      if (barResizeState.direction === 'start') {
        // 開始時間をリサイズ
        newStartTime = barResizeState.currentTime;
        newEndTime = barResizeState.originalEndTime;
      } else {
        // 終了時間をリサイズ
        newStartTime = barResizeState.originalStartTime;
        // currentTimeはセルの開始時間なので、そのセルの終了時間を使用
        const currentTimeIndex = TIME_SLOTS.findIndex(ts => ts.start === barResizeState.currentTime);
        if (currentTimeIndex !== -1) {
          newEndTime = TIME_SLOTS[currentTimeIndex].end;
        } else {
          newEndTime = barResizeState.currentTime;
        }
      }

      // 対象ブロックに対応するシフトを見つける（最初のシフトを更新）
      const blockShift = dayShifts.find(shift => {
        const shiftStartTime = shift.startTime || TIME_SLOTS.find(ts => ts.id === shift.timeSlot)?.start || '';
        const shiftEndTime = shift.endTime || TIME_SLOTS.find(ts => ts.id === shift.timeSlot)?.end || '';
        return shiftStartTime === barResizeState.originalStartTime && shiftEndTime === barResizeState.originalEndTime;
      });

      if (blockShift) {
        // 重複チェック：新しい時間範囲が他のシフトと重複しないかチェック
        if (checkShiftOverlap(barResizeState.employeeId, selectedDate, newStartTime, newEndTime, blockShift.id, blockShift.status)) {
          alert('選択した時間帯に既にシフトが登録されています。時間を調整してください。');
          setBarResizeState(null);
          return;
        }

        // 隣接シフトの結合チェック
        const adjacentShift = dayShifts.find(shift => {
          if (shift.id === blockShift.id) {return false;}
          const shiftStart = shift.startTime || TIME_SLOTS.find(ts => ts.id === shift.timeSlot)?.start || '';
          const shiftEnd = shift.endTime || TIME_SLOTS.find(ts => ts.id === shift.timeSlot)?.end || '';

          // 同じステータスで隣接しているシフトを探す
          return shift.status === blockShift.status &&
                 ((newEndTime === shiftStart) || (newStartTime === shiftEnd));
        });

        if (adjacentShift) {
          // 隣接シフトを結合
          const shiftStart = adjacentShift.startTime || TIME_SLOTS.find(ts => ts.id === adjacentShift.timeSlot)?.start || '';
          const shiftEnd = adjacentShift.endTime || TIME_SLOTS.find(ts => ts.id === adjacentShift.timeSlot)?.end || '';

          const mergedStartTime = Math.min(
            TIME_SLOTS.findIndex(ts => ts.start === newStartTime),
            TIME_SLOTS.findIndex(ts => ts.start === shiftStart)
          );
          const mergedEndTime = Math.max(
            TIME_SLOTS.findIndex(ts => ts.end === newEndTime),
            TIME_SLOTS.findIndex(ts => ts.end === shiftEnd)
          );

          const finalStartTime = TIME_SLOTS[mergedStartTime]?.start || newStartTime;
          const finalEndTime = TIME_SLOTS[mergedEndTime]?.end || newEndTime;

          // 隣接シフトを削除
          onDeleteShift(employee.id, adjacentShift.id);

          // メインシフトを結合後の時間に更新
          const mergedShift: EmployeeShift = {
            ...blockShift,
            startTime: finalStartTime,
            endTime: finalEndTime,
            timeSlot: TIME_SLOTS.find(ts => ts.start === finalStartTime)?.id || blockShift.timeSlot,
          };

          onUpdateShift(employee.id, mergedShift);
        } else {
          // 通常のシフト時間更新
          const updatedShift: EmployeeShift = {
            ...blockShift,
            startTime: newStartTime,
            endTime: newEndTime,
            timeSlot: TIME_SLOTS.find(ts => ts.start === newStartTime)?.id || blockShift.timeSlot,
          };

          onUpdateShift(employee.id, updatedShift);
        }

        setHasUnsavedChanges(true);
      }
    }

    setBarResizeState(null);

    // リサイズ完了後のスクロール防止フラグを設定
    setRecentlyResized(true);
    setTimeout(() => {
      setRecentlyResized(false);
    }, 1000); // 1秒後にリセット
  };

  const handleDeleteShift = () => {
    if (!selectedShift?.id) {return;}
    
    const employeeId = selectedShift.employeeId;
    const isDayCrossing = selectedShift.notes && selectedShift.notes.includes('日跨ぎ');
    
    if (isDayCrossing) {
      // 日マタギシフトの場合はグループ全体を取得
      const groupShifts = getAllShiftsInDayCrossingGroup(employeeId, selectedShift);
      const groupDates = Array.from(new Set(groupShifts.map(s => s.date))).sort();
      
      const datesStr = groupDates.map(d => {
        const date = new Date(d);
        return `${date.getMonth() + 1}/${date.getDate()}`;
      }).join('、');
      
      const confirmMessage = `このシフトは日マタギシフトです（${groupDates.length}日間: ${datesStr}）。\n\nこの期間のすべてのシフトを削除しますか？\n\n削除されるシフト:\n${groupShifts.map(s => {
        const d = new Date(s.date);
        return `  • ${d.getMonth() + 1}/${d.getDate()} ${s.startTime}-${s.endTime}`;
      }).join('\n')}`;
      
      if (window.confirm(confirmMessage)) {
        // グループ全体を削除（一度に削除）
        const shiftIds = groupShifts.map(s => s.id);
        if (onDeleteMultipleShifts) {
          onDeleteMultipleShifts(employeeId, shiftIds);
        } else {
          // フォールバック：個別削除（通常は使われない）
          groupShifts.forEach(shift => {
            onDeleteShift(employeeId, shift.id);
          });
        }
        // 削除後にモーダルを閉じる
        setShowShiftModal(false);
        setEditingShift(null);
        setSelectedShift(null);
      }
      // キャンセルされた場合は何もしない（モーダルも開いたまま）
    } else {
      // 通常シフトの場合は確認ダイアログを表示
      const shiftDate = new Date(selectedShift.date);
      const dateStr = `${shiftDate.getMonth() + 1}/${shiftDate.getDate()}`;
      const timeStr = selectedShift.startTime && selectedShift.endTime 
        ? `${selectedShift.startTime}-${selectedShift.endTime}`
        : '時間未設定';
      const confirmMessage = `シフトを削除しますか？\n\n日付: ${dateStr}\n時間: ${timeStr}`;
      
      if (window.confirm(confirmMessage)) {
        // 単一削除
        handleShiftDelete(selectedShift.id);
        // 削除後にモーダルを閉じる
        setShowShiftModal(false);
        setEditingShift(null);
        setSelectedShift(null);
      }
      // キャンセルされた場合は何もしない（モーダルも開いたまま）
    }
  };

  // 新しいモーダル用のハンドラ
  const handleShiftModalSave = (data: ShiftModalData) => {
    // バリデーション
    if (data.employeeIds.length === 0 || !data.startTime || !data.endTime) {
      alert('必須項目を入力してください');
      return;
    }

    // 日付リストを決定
    let dates: string[] = [];
    
    if (data.dates && data.dates.length > 0) {
      // 一括登録の場合：複数日付を使用
      dates = data.dates;
    } else if (data.startDate && data.endDate) {
      // 単日登録の場合：日付範囲を生成
      const start = new Date(data.startDate);
      const end = new Date(data.endDate);
      
      for (let d = new Date(start); d <= end; d.setDate(d.getDate() + 1)) {
        dates.push(toLocalDateString(d));
      }
    } else if (data.startDate) {
      // 編集・作成の場合：単一日付
      dates = [data.startDate];
    } else {
      alert('日付を選択してください');
      return;
    }

    // 編集モードの場合は即座に更新
    if (shiftModalMode === 'edit' && selectedShift) {
      const employeeId = data.employeeIds[0];
      
      // 日マタギシフトかチェック
      const isDayCrossing = selectedShift.notes && selectedShift.notes.includes('日跨ぎ');
      
      if (isDayCrossing) {
        // 日マタギシフトの場合はグループ全体を取得
        const groupShifts = getAllShiftsInDayCrossingGroup(employeeId, selectedShift);
        const groupDates = Array.from(new Set(groupShifts.map(s => s.date))).sort();
        
        // 警告を表示して確認
        const datesStr = groupDates.map(d => {
          const date = new Date(d);
          return `${date.getMonth() + 1}/${date.getDate()}`;
        }).join('、');
        
        const confirmMessage = `このシフトは日マタギシフトです（${groupDates.length}日間: ${datesStr}）。\n\n編集内容を反映するため、この期間のすべてのシフトを削除して新しく作成します。よろしいですか？`;
        
        if (!window.confirm(confirmMessage)) {
          return; // キャンセルされた場合は何もしない
        }
        
        // グループ全体を削除（一度に削除）
        const shiftIds = groupShifts.map(s => s.id);
        if (onDeleteMultipleShifts) {
          onDeleteMultipleShifts(employeeId, shiftIds);
        } else {
          // フォールバック：個別削除（通常は使われない）
          groupShifts.forEach(shift => {
            onDeleteShift(employeeId, shift.id);
          });
        }
        
        // 編集された内容で日マタギシフトを再作成
        // 編集された開始日・終了日から新しい日付範囲を生成
        const newStartDate = new Date(data.startDate);
        const newEndDate = data.endDate ? new Date(data.endDate) : new Date(data.startDate);
        const newDates: string[] = [];
        for (let d = new Date(newStartDate); d <= newEndDate; d.setDate(d.getDate() + 1)) {
          newDates.push(toLocalDateString(d));
        }
        const firstDate = newDates[0];
        const lastDate = newDates[newDates.length - 1];
        
        // 削除したシフトIDのリストを保持（重複チェックで除外するため）
        const deletedShiftIds = shiftIds;
        
        // 日マタギシフトとして判定（startTime >= endTime または複数日範囲）
        const isDayCrossingNew = (data.startTime >= data.endTime) || newDates.length > 1;
        
        if (isDayCrossingNew) {
          // 1) 起点日: 開始時刻 -> 24:00
          if (!checkShiftOverlap(employeeId, firstDate, data.startTime, '24:00', deletedShiftIds, data.status, true)) {
            const startIdx = TIME_SLOTS.findIndex(ts => ts.start === data.startTime);
            if (startIdx !== -1) {
              const startShift = {
                employeeId,
                date: firstDate,
                timeSlot: TIME_SLOTS[startIdx].id,
                status: data.status,
                notes: data.notes ? `${data.notes} (日跨ぎ-1日目)` : '(日跨ぎ-1日目)',
                startTime: data.startTime,
                endTime: '24:00'
              };
              handleShiftAdd(startShift);
            }
          }

          // 2) 中日: 00:00 -> 24:00（存在する場合）
          if (newDates.length > 2) {
            for (let i = 1; i < newDates.length - 1; i++) {
              const midDate = newDates[i];
              if (!checkShiftOverlap(employeeId, midDate, '00:00', '24:00', deletedShiftIds, data.status, true)) {
                let zeroIdx = TIME_SLOTS.findIndex(ts => ts.start === '00:00');
                if (zeroIdx === -1) {
                  zeroIdx = TIME_SLOTS.findIndex(ts => ts.start === '0:00');
                }
                if (zeroIdx === -1) {
                  zeroIdx = TIME_SLOTS.findIndex(ts => ts.start === '24:00');
                }
                if (zeroIdx === -1) {
                  zeroIdx = 0;
                }
                
                if (zeroIdx >= 0 && zeroIdx < TIME_SLOTS.length) {
                  const midShift = {
                    employeeId,
                    date: midDate,
                    timeSlot: TIME_SLOTS[zeroIdx].id,
                    status: data.status,
                    notes: data.notes ? `${data.notes} (日跨ぎ-中日)` : '(日跨ぎ-中日)',
                    startTime: '00:00',
                    endTime: '24:00'
                  };
                  handleShiftAdd(midShift);
                }
              }
            }
          }

          // 3) 最終日: 00:00 -> endTime
          if (newDates.length > 1) {
            if (!checkShiftOverlap(employeeId, lastDate, '00:00', data.endTime, deletedShiftIds, data.status, true)) {
              let zeroIdx = TIME_SLOTS.findIndex(ts => ts.start === '00:00');
              if (zeroIdx === -1) {
                zeroIdx = TIME_SLOTS.findIndex(ts => ts.start === '0:00');
              }
              if (zeroIdx === -1) {
                zeroIdx = TIME_SLOTS.findIndex(ts => ts.start === '24:00');
              }
              if (zeroIdx === -1) {
                zeroIdx = 0;
              }
              
              if (zeroIdx >= 0 && zeroIdx < TIME_SLOTS.length) {
                const endLabel = newDates.length === 2 ? '日跨ぎ-2日目' : '日跨ぎ-終点';
                const endShift = {
                  employeeId,
                  date: lastDate,
                  timeSlot: TIME_SLOTS[zeroIdx].id,
                  status: data.status,
                  notes: data.notes ? `${data.notes} (${endLabel})` : `(${endLabel})`,
                  startTime: '00:00',
                  endTime: data.endTime
                };
                handleShiftAdd(endShift);
              }
            }
          }
        } else {
          // 通常シフトとして再作成（日跨ぎでなくなった場合）
          for (const date of newDates) {
            if (!checkShiftOverlap(employeeId, date, data.startTime, data.endTime, deletedShiftIds, data.status)) {
              const startIndex = TIME_SLOTS.findIndex(ts => ts.start === data.startTime);
              const endIndex = TIME_SLOTS.findIndex(ts => ts.end === data.endTime);
              
              if (startIndex !== -1 && endIndex !== -1 && startIndex <= endIndex) {
                const newShift: Omit<EmployeeShift, 'id'> = {
                  employeeId,
                  date,
                  timeSlot: TIME_SLOTS[startIndex].id,
                  status: data.status,
                  notes: data.notes,
                  startTime: data.startTime,
                  endTime: data.endTime,
                };
                handleShiftAdd(newShift);
              }
            }
          }
        }
        
        // 日マタギシフトの更新処理完了後、モーダルを閉じる
        setShowShiftModal(false);
        setEditingShift(null);
        setSelectedShift(null);
      } else {
        // 通常シフトの場合は既存の処理
        const startIndex = TIME_SLOTS.findIndex(ts => ts.start === data.startTime);
        const updatedShift: EmployeeShift = {
          ...selectedShift,
          status: data.status,
          startTime: data.startTime,
          endTime: data.endTime,
          notes: data.notes,
          timeSlot: TIME_SLOTS[startIndex].id,
        };
        onUpdateShift(employeeId, updatedShift);
      }
      
      // モーダルを閉じる
      setShowShiftModal(false);
      setEditingShift(null);
      setSelectedShift(null);
      return;
    }

    // 新規作成モード：全てのシフトを事前に準備
    const allShifts: Omit<EmployeeShift, 'id'>[] = [];
    const affectedEmployees: string[] = [];
    const affectedDates: string[] = [];
    const skippedShifts: Array<{employeeId: string, date: string}> = [];
    
    for (const employeeId of data.employeeIds) {
      // 日跨ぎシフトかどうかを判定（startTime >= endTime または複数日範囲）
      const isDayCrossing = (data.startTime >= data.endTime) || (data.mode === 'range' && dates.length > 1);
      
      if (isDayCrossing) {
        const firstDate = dates[0];
        const lastDate = dates[dates.length - 1];
        
        // 1) 起点日: 開始時刻 -> 24:00
        if (!checkShiftOverlap(employeeId, firstDate, data.startTime, '24:00', undefined, data.status, true)) {
          const startIdx = TIME_SLOTS.findIndex(ts => ts.start === data.startTime);
          if (startIdx !== -1) {
            const startShift = {
              employeeId,
              date: firstDate,
              timeSlot: TIME_SLOTS[startIdx].id,
              status: data.status,
              notes: data.notes ? `${data.notes} (日跨ぎ-1日目)` : '(日跨ぎ-1日目)',
              startTime: data.startTime,
              endTime: '24:00'
            };
            allShifts.push(startShift);
            if (!affectedEmployees.includes(employeeId)) {affectedEmployees.push(employeeId);}
            if (!affectedDates.includes(firstDate)) {affectedDates.push(firstDate);}
          }
        } else {
          const employee = employees.find(emp => emp.id === employeeId);
          skippedShifts.push({ employeeId: employee?.name || employeeId, date: firstDate });
        }

        // 2) 中日: 00:00 -> 24:00（存在する場合）
        if (dates.length > 2) {
          for (let i = 1; i < dates.length - 1; i++) {
            const midDate = dates[i];
            if (!checkShiftOverlap(employeeId, midDate, '00:00', '24:00', undefined, data.status, true)) {
              // 00:00のTIME_SLOTを探す（複数の可能性を試す）
              let zeroIdx = TIME_SLOTS.findIndex(ts => ts.start === '00:00');
              if (zeroIdx === -1) {
                zeroIdx = TIME_SLOTS.findIndex(ts => ts.start === '0:00');
              }
              if (zeroIdx === -1) {
                zeroIdx = TIME_SLOTS.findIndex(ts => ts.start === '24:00');
              }
              if (zeroIdx === -1) {
                zeroIdx = 0; // フォールバック
              }
              
              if (zeroIdx >= 0 && zeroIdx < TIME_SLOTS.length) {
                const midShift = {
                  employeeId,
                  date: midDate,
                  timeSlot: TIME_SLOTS[zeroIdx].id,
                  status: data.status,
                  notes: data.notes ? `${data.notes} (日跨ぎ-中日)` : '(日跨ぎ-中日)',
                  startTime: '00:00',
                  endTime: '24:00'
                };
                allShifts.push(midShift);
                if (!affectedEmployees.includes(employeeId)) {affectedEmployees.push(employeeId);}
                if (!affectedDates.includes(midDate)) {affectedDates.push(midDate);}
              }
            } else {
              const employee = employees.find(emp => emp.id === employeeId);
              skippedShifts.push({ employeeId: employee?.name || employeeId, date: midDate });
            }
          }
        }

        // 3) 最終日: 00:00 -> endTime
        if (dates.length > 1) {
          const overlapCheck = checkShiftOverlap(employeeId, lastDate, '00:00', data.endTime, undefined, data.status, true);
          
          if (!overlapCheck) {
            // 00:00のTIME_SLOTを探す（複数の可能性を試す）
            let zeroIdx = TIME_SLOTS.findIndex(ts => ts.start === '00:00');
            
            // 00:00が見つからない場合、他の形式を試す
            if (zeroIdx === -1) {
              zeroIdx = TIME_SLOTS.findIndex(ts => ts.start === '0:00');
            }
            if (zeroIdx === -1) {
              zeroIdx = TIME_SLOTS.findIndex(ts => ts.start === '24:00');
            }
            // 最初のスロットを使用（フォールバック）
            if (zeroIdx === -1) {
              zeroIdx = 0;
            }
            
            
            if (zeroIdx >= 0 && zeroIdx < TIME_SLOTS.length) {
              // 2日間の場合は「2日目」、3日以上の場合は「終点」
              const endLabel = dates.length === 2 ? '日跨ぎ-2日目' : '日跨ぎ-終点';
              const endShift = {
                employeeId,
                date: lastDate,
                timeSlot: TIME_SLOTS[zeroIdx].id,
                status: data.status,
                notes: data.notes ? `${data.notes} (${endLabel})` : `(${endLabel})`,
                startTime: '00:00',
                endTime: data.endTime
              };
              allShifts.push(endShift);
              if (!affectedEmployees.includes(employeeId)) {affectedEmployees.push(employeeId);}
              if (!affectedDates.includes(lastDate)) {affectedDates.push(lastDate);}
            }
          } else {
            const employee = employees.find(emp => emp.id === employeeId);
            skippedShifts.push({ employeeId: employee?.name || employeeId, date: lastDate });
          }
        } else {
        }

        // 通常ループはスキップ
        continue;
      }

      // 通常のシフトの場合のみ、日付ごとのループを実行
      if (!isDayCrossing) {
        for (const date of dates) {
          // 重複チェック
          if (checkShiftOverlap(employeeId, date, data.startTime, data.endTime, undefined, data.status)) {
            const employee = employees.find(emp => emp.id === employeeId);
            skippedShifts.push({
              employeeId: employee?.name || employeeId,
              date
            });
            continue; // スキップ
          }

          // 時間範囲内のスロットを取得
          const startIndex = TIME_SLOTS.findIndex(ts => ts.start === data.startTime);
          const endIndex = TIME_SLOTS.findIndex(ts => ts.end === data.endTime);

          if (startIndex === -1 || endIndex === -1 || startIndex > endIndex) {
            continue;
          }

          // 通常のシフトの場合（1レコードのみ作成）
          const newShift: Omit<EmployeeShift, 'id'> = {
            employeeId,
            date,
            timeSlot: TIME_SLOTS[startIndex].id,
            status: data.status,
            notes: data.notes,
            startTime: data.startTime,
            endTime: data.endTime,
          };
          allShifts.push(newShift);
          
          // 影響を受ける従業員と日付を記録
          if (!affectedEmployees.includes(employeeId)) {
            affectedEmployees.push(employeeId);
          }
          if (!affectedDates.includes(date)) {
            affectedDates.push(date);
          }
        }
      }
    }
    
    // スキップされたシフトがある場合は警告表示
    if (skippedShifts.length > 0) {
      const skippedList = skippedShifts.map(s => `${s.employeeId} (${s.date})`).join('\n');
      alert(`以下の日付は既にシフトが登録されているため、登録できませんでした：\n\n${skippedList}`);
    }

    // 全てのシフトを一括で作成
    if (allShifts.length > 0) {
      // 各シフトを個別に追加
      // 【バグ修正】従業員ごと・日付ごとにグループ化せずに、各シフトを直接追加する
      // これにより、単日登録時も正しく1つのシフトとして扱われる
      allShifts.forEach(shift => {
        handleShiftAdd(shift);
      });

      // mergeAdjacentShiftsはuseEffectで自動的に実行されるため、ここでは実行しない
    }

    // モーダルを閉じる
    setShowShiftModal(false);
    setEditingShift(null);
    setSelectedShift(null);
  };

  // 共通リサイズハンドルコンポーネント
  const ResizeHandles = ({ 
    block, 
    employee, 
    index, 
    onResizeStart 
  }: {
    block: any;
    employee: any;
    index: number;
    onResizeStart: (direction: 'start' | 'end', block: any, employee: any, index: number) => void;
  }) => (
    <>
      {/* リサイズハンドル - 左端 */}
      <div
        className="absolute left-0 top-0 bottom-0 w-4 cursor-w-resize opacity-0 group-hover:opacity-100 bg-blue-600 hover:bg-blue-700 transition-all flex items-center justify-center pointer-events-auto z-20"
        onMouseDown={(e) => {
          e.stopPropagation();
          e.preventDefault();
          onResizeStart('start', block, employee, index);
        }}
        onMouseEnter={(e) => {
          e.stopPropagation();
        }}
        onClick={(e) => {
          e.stopPropagation();
        }}
        title="開始時間を変更（ドラッグして調整・拡大/縮小可能）"
      >
        <div className="text-white text-xs opacity-70">←</div>
      </div>
      
      {/* リサイズハンドル - 右端 */}
      <div
        className="absolute right-0 top-0 bottom-0 w-4 cursor-e-resize opacity-0 group-hover:opacity-100 bg-blue-600 hover:bg-blue-700 transition-all flex items-center justify-center pointer-events-auto z-20"
        onMouseDown={(e) => {
          e.stopPropagation();
          e.preventDefault();
          onResizeStart('end', block, employee, index);
        }}
        onMouseEnter={(e) => {
          e.stopPropagation();
        }}
        onClick={(e) => {
          e.stopPropagation();
        }}
        title="終了時間を変更（ドラッグして調整・拡大/縮小可能）"
      >
        <div className="text-white text-xs opacity-70">→</div>
      </div>
    </>
  );

  // 共通リサイズ開始処理
  const handleResizeStart = (direction: 'start' | 'end', block: any, employee: any, index: number) => {
    // 日マタギシフトの場合はリサイズを無効化（モーダルからのみ編集可能）
    const shift = employees
      .find(emp => emp.id === employee.id)
      ?.shifts.find(s => {
        const shiftStartTime = s.startTime || TIME_SLOTS.find(ts => ts.id === s.timeSlot)?.start || '';
        const shiftEndTime = s.endTime || TIME_SLOTS.find(ts => ts.id === s.timeSlot)?.end || '';
        return s.date === block.date &&
               shiftStartTime >= block.startTime &&
               shiftEndTime <= block.endTime;
      });
    
    if (shift && shift.notes && shift.notes.includes('日跨ぎ')) {
      // 日マタギシフトの場合はリサイズ処理をスキップ
      return;
    }
    
    setBarResizeState({
      employeeId: employee.id,
      blockIndex: index,
      direction: direction,
      originalStartTime: block.startTime,
      originalEndTime: block.endTime,
      currentTime: direction === 'start' ? block.startTime : block.endTime,
    });
  };

  // 日ビュー - 横時間・縦従業員のレイアウト
  const DayView = () => {
    const employeeRefs = useRef<{ [key: string]: HTMLTableRowElement | null }>({});

    // ハイライトされた従業員にスクロール（リサイズ中は無効化）
    useEffect(() => {
      if (highlightedEmployee && employeeRefs.current[highlightedEmployee.id] && !barResizeState && !dragState && !recentlyResized) {
        employeeRefs.current[highlightedEmployee.id]?.scrollIntoView({
          behavior: 'smooth',
          block: 'center'
        });
      }
    }, [highlightedEmployee, barResizeState, dragState, recentlyResized]);

    const getShiftBlockStyle = (block: any) => {
      if (filteredTimeSlots.length === 0) {
        return {
          width: '0%',
          left: '0%',
          className: 'bg-gray-200',
        };
      }

      const visibleStartIndex = TIME_SLOTS.findIndex(ts => ts.id === filteredTimeSlots[0].id);
      const visibleEndIndex = TIME_SLOTS.findIndex(ts => ts.id === filteredTimeSlots[filteredTimeSlots.length - 1].id);

      const totalVisibleSlots = visibleStartIndex !== -1 && visibleEndIndex !== -1 && visibleEndIndex >= visibleStartIndex
        ? (visibleEndIndex - visibleStartIndex + 1)
        : filteredTimeSlots.length;

      const clampedStartIndex = Math.max(block.startIndex, visibleStartIndex === -1 ? block.startIndex : visibleStartIndex);
      const clampedEndIndex = Math.min(block.endIndex, visibleEndIndex === -1 ? block.endIndex : visibleEndIndex);

      let width = 0;
      let left = 0;

      if (clampedEndIndex >= clampedStartIndex && totalVisibleSlots > 0) {
        width = ((clampedEndIndex - clampedStartIndex + 1) / totalVisibleSlots) * 100;
        left = ((clampedStartIndex - (visibleStartIndex === -1 ? clampedStartIndex : visibleStartIndex)) / totalVisibleSlots) * 100;
      }

      const statusColors = {
        working: 'bg-lime-200 border-lime-300',
        unavailable: 'bg-gray-200 border-gray-300',
      };

      return {
        width: `${Math.max(0, Math.min(100, width))}%`,
        left: `${Math.max(0, Math.min(100, left))}%`,
        className: statusColors[block.status as keyof typeof statusColors] || 'bg-gray-200',
      };
    };

    return (
      <div className="bg-white rounded-lg shadow overflow-hidden">
        {/* 日ビューナビゲーション */}
        <div className="px-4 py-3 border-b border-gray-200">
          <div className="flex justify-between items-center">
            <div className="flex items-center gap-2">
              <button
                onClick={() => {
                  const prevDate = new Date(selectedDate);
                  prevDate.setDate(prevDate.getDate() - 1);
                  setSelectedDate(toLocalDateString(prevDate));
                }}
                className="px-3 py-1 text-sm bg-gray-100 text-gray-700 rounded hover:bg-gray-200 transition-colors"
              >
                ＜
              </button>
              <h3 
                className={`text-xl font-semibold text-gray-900 ${
                  clipboardMode === 'paste' 
                    ? `cursor-pointer px-2 py-1 rounded transition-colors ${
                        pendingPasteDates && pendingPasteDates.includes(selectedDate)
                          ? 'bg-green-200 hover:bg-green-300'
                          : 'hover:bg-green-100'
                      }`
                    : ''
                }`}
                onClick={() => {
                  if (clipboardMode === 'paste' && onDateClickForClipboard) {
                    onDateClickForClipboard(selectedDate);
                  }
                }}
                title={clipboardMode === 'paste' ? 'この日付に貼り付け' : ''}
              >
                {(() => {
                  const dateObj = new Date(selectedDate);
                  const year = dateObj.getFullYear();
                  const month = dateObj.getMonth() + 1;
                  const day = dateObj.getDate();
                  const weekday = dateObj.toLocaleDateString('ja-JP', { weekday: 'short' });
                  return `${year}年${month}月${day}日（${weekday}）`;
                })()}
                {clipboardMode === 'paste' && (
                  <span className="ml-2 text-sm text-green-600">
                    {pendingPasteDates && pendingPasteDates.includes(selectedDate) ? '✓ 選択中' : '← クリックして選択'}
                  </span>
                )}
              </h3>
              <button
                onClick={() => {
                  const nextDate = new Date(selectedDate);
                  nextDate.setDate(nextDate.getDate() + 1);
                  setSelectedDate(toLocalDateString(nextDate));
                }}
                className="px-3 py-1 text-sm bg-gray-100 text-gray-700 rounded hover:bg-gray-200 transition-colors"
              >
                ＞
              </button>
            </div>
            <div className="flex items-center gap-2">
              {/* シフト追加ボタン */}
              <button
                onClick={() => {
                  setShiftModalMode('bulk');
                  setEditingShift(null);
                  setSelectedShift(null);
                  setShowShiftModal(true);
                }}
                className="px-4 py-2 bg-blue-600 text-white rounded-lg hover:bg-blue-700 transition-colors font-medium text-sm"
              >
                シフト追加
              </button>
              {/* 保存ボタン（日ビュー） */}
              {onSave && (
                <button
                  onClick={onSave}
                  disabled={!unsavedShiftIds || unsavedShiftIds.size === 0}
                  className={`px-6 py-2 rounded-lg font-medium text-sm transition-all ${
                    unsavedShiftIds && unsavedShiftIds.size > 0
                      ? 'bg-blue-600 text-white hover:bg-blue-700 shadow-md'
                      : 'bg-gray-300 text-gray-500 cursor-not-allowed'
                  }`}
                >
                  保存
                </button>
              )}
            </div>
          </div>
        </div>

        {/* 時間帯表示選択機能 */}
        {showTimeRangeSelector && onDisplayTimeRangeChange && (
          <div className="px-4 py-3 border-b border-gray-200">
            <TimeRangeDisplaySelector
              startTime={displayStartTime}
              endTime={displayEndTime}
              onTimeRangeChange={onDisplayTimeRangeChange}
            />
          </div>
        )}
        
        
        <div className="overflow-x-auto">
          <table className="w-full">
            <thead className="bg-gray-50">
              <tr>
                <th className="px-4 py-3 text-left text-xs font-medium text-gray-500 uppercase tracking-wider w-32 sticky left-0 bg-gray-50 z-10">
                  従業員
                </th>
                {filteredTimeSlots.map(timeSlot => {
                  // 1時間単位で表示するため、30分スロットをグループ化
                  const hour = parseInt(timeSlot.start.split(':')[0]);
                  const isHalfHour = timeSlot.start.split(':')[1] === '30';
                  
                  // 30分スロットの場合は表示しない（1時間の開始時刻のみ表示）
                  if (isHalfHour) {return null;}
                  
                  return (
                    <th key={timeSlot.id} className="px-2 py-3 text-center text-xs font-medium text-gray-500 uppercase tracking-wider min-w-16 relative" colSpan={2}>
                      <div className="flex flex-col">
                        <span className="font-bold text-base">{hour}:00</span>
                        <span className="text-xs opacity-75">{hour + 1}:00</span>
                      </div>
                      
                      {/* 時間帯の可視化 */}
                      <div className="absolute top-0 left-0 right-0 h-1 bg-gray-200 rounded">
                        {(() => {
                          if (hour >= 6 && hour < 12) {
                            return <div className="h-full bg-yellow-300 rounded" title="午前" />;
                          } else if (hour >= 12 && hour < 18) {
                            return <div className="h-full bg-orange-300 rounded" title="午後" />;
                          } else if (hour >= 18 && hour < 22) {
                            return <div className="h-full bg-purple-300 rounded" title="夜間" />;
                          } else {
                            return <div className="h-full bg-gray-300 rounded" title="深夜" />;
                          }
                        })()}
                      </div>
                    </th>
                  );
                }).filter(Boolean)}
              </tr>
            </thead>
            <tbody className="bg-white">
              {displayEmployees.map(employee => {
                const shiftBlocks = getShiftBlocks(employee.id, selectedDate);
                
                return (
                  <tr 
                    key={employee.id} 
                    data-employee-id={employee.id}
                    ref={(el) => { employeeRefs.current[employee.id] = el; }}
                    className={`border-b border-gray-200 ${
                      highlightedEmployee?.id === employee.id 
                        ? 'bg-blue-50 ring-2 ring-blue-200' 
                        : 'hover:bg-gray-50'
                    }`}
                    onClick={(e) => {
                      // リサイズハンドルやシフトブロックがクリックされた場合は何もしない
                      if (e.target !== e.currentTarget && !(e.target as HTMLElement).closest('td:first-child')) {
                        return;
                      }
                      // 従業員名部分をクリックした場合のみ選択状態を更新
                      if (selectedEmployee?.id === employee.id) {
                        // 既に選択されている場合は解除
                        setSelectedEmployee(null);
                      } else {
                        // 新しく選択
                        setSelectedEmployee(employee);
                      }
                    }}
                    onMouseEnter={(e) => {
                      // リサイズハンドルがクリックされた場合は何もしない
                      if (e.target !== e.currentTarget) {
                        const target = e.target as HTMLElement;
                        if (target.closest('.cursor-w-resize, .cursor-e-resize')) {
                          return;
                        }
                      }
                      // カーソルが当たったら選択状態だけを解除（青枠は残す）
                      if (selectedEmployee?.id === employee.id) {
                        setSelectedEmployee(null);
                      }
                    }}
                  >
                    <td className={`px-4 py-3 whitespace-nowrap text-sm font-medium text-gray-900 sticky left-0 z-10 border-r border-gray-200 cursor-pointer transition-colors ${
                      highlightedEmployee?.id === employee.id 
                        ? 'bg-blue-50' 
                        : 'bg-white hover:bg-blue-50'
                    }`}>
                      <div className="flex items-center justify-between">
                        <div className="flex items-center gap-2">
                          <span>{employee.name}</span>
                          {(() => {
                            const totalHours = shiftBlocks.reduce((total, block) => {
                              // 時間文字列を分に変換して正確な時間差を計算
                              const startMinutes = parseTimeToMinutes(block.startTime);
                              const endMinutes = parseTimeToMinutes(block.endTime);
                              const blockHours = (endMinutes - startMinutes) / 60;
                              return total + blockHours;
                            }, 0);
                            
                            return (
                              <span className="text-xs text-gray-500 bg-gray-100 px-1 rounded">
                                {totalHours.toFixed(1)}h
                              </span>
                            );
                          })()}
                        </div>
                      </div>
                      
                      {/* 出勤時間の可視化バー */}
                      <div className="mt-1 h-1 bg-gray-200 rounded-full overflow-hidden relative group">
                        {shiftBlocks.map((block, index) => {
                          const startIndex = TIME_SLOTS.findIndex(ts => ts.start === block.startTime);
                          const endIndex = TIME_SLOTS.findIndex(ts => ts.end === block.endTime);
                          const width = ((endIndex - startIndex + 1) / filteredTimeSlots.length) * 100;
                          const left = (startIndex / filteredTimeSlots.length) * 100;
                          
                          // バーの実際の時間長を計算
                          const startMinutes = parseTimeToMinutes(block.startTime);
                          const endMinutes = parseTimeToMinutes(block.endTime);
                          void ((endMinutes - startMinutes) / 60); // actualHours - 将来の使用のため計算
                          
                          // 日跨ぎシフトかどうかを判定
                          const isDayCrossing = block.isDayCrossing;
                          
                          const statusColors = {
                            working: isDayCrossing ? 'bg-gradient-to-r from-lime-400 to-purple-400' : 'bg-lime-400',
                            unavailable: isDayCrossing ? 'bg-gradient-to-r from-gray-400 to-red-400' : 'bg-gray-400',
                          };
                          
                          
                          // このブロックに該当するシフトを見つける
                          const blockShift = employees
                            .find(emp => emp.id === employee.id)
                            ?.shifts.find(s => {
                              const shiftStartTime = s.startTime || TIME_SLOTS.find(ts => ts.id === s.timeSlot)?.start || '';
                              const shiftEndTime = s.endTime || TIME_SLOTS.find(ts => ts.id === s.timeSlot)?.end || '';
                              return shiftStartTime >= block.startTime && shiftEndTime <= block.endTime;
                            });
                          const isBlockSelected = selectedShifts && blockShift && selectedShifts.some(s => s.id === blockShift.id);
                          
                          // 日跨ぎシフトのタイトル
                          const title = isDayCrossing && block.originalStartTime && block.originalEndTime
                            ? `🌙 日跨ぎ: ${block.originalStartTime} → ${block.originalEndTime} ${SHIFT_STATUS[block.status as keyof typeof SHIFT_STATUS]?.label || ''}`
                            : `${block.startTime}-${block.endTime} ${SHIFT_STATUS[block.status as keyof typeof SHIFT_STATUS]?.label || ''}`;
                          
                          return (
                            <div
                              key={index}
                              className={`absolute h-full ${statusColors[block.status as keyof typeof statusColors] || 'bg-gray-400'} group-hover:opacity-80 transition-opacity relative cursor-pointer ${
                                isBlockSelected ? 'ring-2 ring-blue-500 ring-inset' : ''
                              } ${isDayCrossing ? 'border-2 border-purple-300' : ''}`}
                              style={{
                                width: `${width}%`,
                                left: `${left}%`,
                              }}
                              title={title}
                              onClick={(e) => {
                                // リサイズハンドルやその子要素がクリックされた場合は何もしない
                                if (e.target !== e.currentTarget) {
                                  const target = e.target as HTMLElement;
                                  if (target.closest('.cursor-w-resize, .cursor-e-resize')) {
                                    return;
                                  }
                                }
                                
                                // コピーモードの場合はクリップボード処理
                                if (clipboardMode === 'copy') {
                                  const shift = employees
                                    .find(emp => emp.id === employee.id)
                                    ?.shifts.find(s => {
                                      const shiftStartTime = s.startTime || TIME_SLOTS.find(ts => ts.id === s.timeSlot)?.start || '';
                                      const shiftEndTime = s.endTime || TIME_SLOTS.find(ts => ts.id === s.timeSlot)?.end || '';
                                      return shiftStartTime >= block.startTime && shiftEndTime <= block.endTime;
                                    });
                                  
                                  if (shift && onShiftClickForClipboard) {
                                    // 日マタギシフトの場合、グループ全体を取得（月ビューと同様のロジック）
                                    const groupShifts = getAllShiftsInDayCrossingGroup(employee.id, shift);
                                    const selectedShiftIds = new Set<string>(); // 重複を避ける
                                    
                                    groupShifts.forEach(groupShift => {
                                      if (!selectedShiftIds.has(groupShift.id)) {
                                        selectedShiftIds.add(groupShift.id);
                                        onShiftClickForClipboard(groupShift);
                                      }
                                    });
                                  }
                                  return;
                                }
                                
                                // 通常モード：モーダルを開く
                                const shift = employees
                                  .find(emp => emp.id === employee.id)
                                  ?.shifts.find(s => {
                                    const shiftStartTime = s.startTime || TIME_SLOTS.find(ts => ts.id === s.timeSlot)?.start || '';
                                    const shiftEndTime = s.endTime || TIME_SLOTS.find(ts => ts.id === s.timeSlot)?.end || '';
                                    return shiftStartTime >= block.startTime && shiftEndTime <= block.endTime;
                                  });
                                
                                if (shift) {
                                  setShiftModalMode('edit');
                                  setSelectedShift(shift);
                                  setEditingShift({ ...shift });
                                  setShowShiftModal(true);
                                }
                              }}
                            >
                              {/* 共通リサイズハンドル */}
                              <ResizeHandles 
                                block={block}
                                employee={employee}
                                index={index}
                                onResizeStart={handleResizeStart}
                              />
                            </div>
                          );
                        })}
                      </div>
                    </td>
                    <td className="relative h-16" colSpan={filteredTimeSlots.length}>
                      <div className="absolute inset-0 flex">
                        {/* 時間スロットの背景 - 30分単位で操作可能 */}
                        {filteredTimeSlots.map((timeSlot, index) => (
                          <div
                            key={timeSlot.id}
                            data-time-slot-id={timeSlot.id}
                            className={`flex-1 border-r border-gray-100 cursor-pointer hover:bg-blue-50 transition-colors relative ${
                              isBreakTime(timeSlot.id) ? 'bg-gray-50' : ''
                            }`}
                            onClick={() => {
                              handleCellClick(employee.id, selectedDate, timeSlot.id);
                            }}
                            onMouseDown={(e) => {
                              e.preventDefault();
                              handleMouseDown(employee.id, selectedDate, timeSlot.id);
                            }}
                            onMouseEnter={() => {
                              if (dragState) {
                                handleMouseEnter(employee.id, selectedDate, timeSlot.id);
                              } else if (barResizeState) {
                                handleBarResizeEnter(employee.id, timeSlot.id);
                              }
                            }}
                            onMouseUp={(e) => {
                              e.preventDefault();
                              if (dragState) {
                                handleMouseUp();
                              } else if (barResizeState) {
                                handleBarResizeEnd();
                              }
                            }}
                            title={`${timeSlot.start}-${timeSlot.end}`}
                          >
                            {/* ドラッグ中の表示 */}
                            {dragState && 
                              dragState.currentEmployee === employee.id &&
                              ((filteredTimeSlots.findIndex(ts => ts.id === dragState.startTime) <= index &&
                                index <= filteredTimeSlots.findIndex(ts => ts.id === dragState.currentTime)) ||
                               (filteredTimeSlots.findIndex(ts => ts.id === dragState.currentTime) <= index &&
                                index <= filteredTimeSlots.findIndex(ts => ts.id === dragState.startTime))) && (
                              <div className="absolute inset-0 bg-lime-200 opacity-60 border-2 border-lime-400 border-solid z-10">
                                <div className="absolute top-0 left-0 right-0 h-1 bg-lime-500"></div>
                                <div className="absolute bottom-0 left-0 right-0 h-1 bg-lime-500"></div>
                              </div>
                            )}
                            
                            
                            {/* バーリサイズ中の表示 */}
                            {barResizeState && 
                              barResizeState.employeeId === employee.id && (() => {
                                if (barResizeState.direction === 'start') {
                                  // 開始時間を変更中：現在の時間から元の終了時間までの範囲を表示
                                  const newStartIndex = filteredTimeSlots.findIndex(ts => ts.start === barResizeState.currentTime);
                                  const originalEndIndex = filteredTimeSlots.findIndex(ts => ts.end === barResizeState.originalEndTime);
                                  return index >= newStartIndex && index <= originalEndIndex;
                                } else {
                                  // 終了時間を変更中：元の開始時間から現在の時間までの範囲を表示
                                  const originalStartIndex = filteredTimeSlots.findIndex(ts => ts.start === barResizeState.originalStartTime);
                                  const newEndIndex = filteredTimeSlots.findIndex(ts => ts.end === barResizeState.currentTime);
                                  return index >= originalStartIndex && index <= newEndIndex;
                                }
                              })() && (
                              <div className="absolute inset-0 bg-lime-200 opacity-60 border-2 border-lime-400 border-solid z-20">
                                <div className="absolute top-0 left-0 right-0 h-1 bg-lime-500"></div>
                                <div className="absolute bottom-0 left-0 right-0 h-1 bg-lime-500"></div>
                              </div>
                            )}
                          </div>
                        ))}
                        
                        {/* シフトブロック */}
                        {shiftBlocks.map((block, blockIndex) => {
                          const style = getShiftBlockStyle(block);
                          
                          // シフトが選択されているかチェック
                          const shift = employees
                            .find(emp => emp.id === employee.id)
                            ?.shifts.find(s => s.id === block.id);
                          const isSelected = selectedShifts && shift && selectedShifts.some(s => s.id === shift.id);
                          
                          return (
                            <div
                              key={block.id}
                              style={{
                                width: style.width,
                                left: style.left,
                                pointerEvents: barResizeState ? 'none' : 'auto',
                              }}
                              className={`absolute top-1 bottom-1 rounded border-2 cursor-pointer hover:opacity-80 transition-all group ${style.className} ${
                                isSelected ? 'ring-4 ring-blue-500 ring-offset-1' : ''
                              }`}
                              onClick={(e) => {
                                // リサイズハンドルがクリックされた場合は何もしない
                                const target = e.target as HTMLElement;
                                if (target.classList.contains('cursor-ew-resize') || target.closest('.cursor-ew-resize')) {
                                  return;
                                }
                                
                                const shift = employees
                                  .find(emp => emp.id === employee.id)
                                  ?.shifts.find(s => s.id === block.id);
                                
                                if (shift) {
                                  // コピーモードの場合はクリップボード処理
                                  if (clipboardMode === 'copy' && onShiftClickForClipboard) {
                                    
                                    // 日マタギシフトの場合、グループ全体を取得（月ビューと同様のロジック）
                                    const groupShifts = getAllShiftsInDayCrossingGroup(employee.id, shift);
                                    const selectedShiftIds = new Set<string>(); // 重複を避ける
                                    
                                    groupShifts.forEach(groupShift => {
                                      if (!selectedShiftIds.has(groupShift.id)) {
                                        selectedShiftIds.add(groupShift.id);
                                        onShiftClickForClipboard(groupShift);
                                      }
                                    });
                                    return;
                                  }
                                  
                                  // 通常モード：モーダルを開く
                                  setShiftModalMode('edit');
                                  setSelectedShift(shift);
                                  
                                  // 日マタギシフトの場合、グループ全体の情報を計算
                                  const isDayCrossing = shift.notes && shift.notes.includes('日跨ぎ');
                                  if (isDayCrossing) {
                                    const groupShifts = getAllShiftsInDayCrossingGroup(employee.id, shift);
                                    const groupDates = Array.from(new Set(groupShifts.map(s => s.date))).sort();
                                    
                                    // 開始日・終了日・開始時刻・終了時刻を計算
                                    const firstShift = groupShifts.find(s => s.date === groupDates[0]);
                                    const lastShift = groupShifts.find(s => s.date === groupDates[groupDates.length - 1]);
                                    
                                    const startDate = groupDates[0];
                                    const endDate = groupDates[groupDates.length - 1];
                                    const startTime = firstShift?.startTime || TIME_SLOTS.find(ts => ts.id === firstShift?.timeSlot)?.start || '09:00';
                                    const endTime = lastShift?.endTime || TIME_SLOTS.find(ts => ts.id === lastShift?.timeSlot)?.end || '18:00';
                                    
                                    // 日マタギシフト用の情報を作成（開始日・終了日時を含む）
                                    const baseNotes = stripDayCrossingTag(shift.notes || '');
                                    setEditingShift({
                                      ...shift,
                                      date: startDate, // 開始日を保存
                                      startTime,
                                      endTime,
                                      notes: baseNotes, // タグを除去したベースノート
                                      // カスタムプロパティとして終了日を保存
                                      ...({ __endDate: endDate } as any)
                                    });
                                  } else {
                                    setEditingShift({ ...shift });
                                  }
                                  setShowShiftModal(true);
                                } else {
                                }
                              }}
                              title={`${block.startTime}-${block.endTime} ${SHIFT_STATUS[block.status as keyof typeof SHIFT_STATUS]?.label || ''}`}
                            >
                              {/* 共通リサイズハンドル（日マタギシフトの場合は非表示） */}
                              {shift && !(shift.notes && shift.notes.includes('日跨ぎ')) && (
                                <ResizeHandles 
                                  block={block}
                                  employee={employee}
                                  index={blockIndex}
                                  onResizeStart={handleResizeStart}
                                />
                              )}

                              <div className="h-full flex items-center justify-between p-1">
                                <div className="text-xs font-medium text-center truncate flex-1">
                                  <div className="font-bold">
                                    {SHIFT_STATUS[block.status as keyof typeof SHIFT_STATUS]?.label || ''}
                                  </div>
                                  <div className="text-xs opacity-75">
                                    {block.startTime}-{block.endTime}
                                  </div>
                                </div>
                                {/* 削除ボタン */}
                                <button
                                  onClick={(e) => {
                                    e.stopPropagation();
                                    const shift = employees
                                      .find(emp => emp.id === employee.id)
                                      ?.shifts.find(s => s.id === block.id);
                                    
                                    if (shift) {
                                      const isDayCrossing = shift.notes && shift.notes.includes('日跨ぎ');
                                      
                                      if (isDayCrossing) {
                                        // 日マタギシフトの場合はグループ全体を取得
                                        const groupShifts = getAllShiftsInDayCrossingGroup(employee.id, shift);
                                        const groupDates = Array.from(new Set(groupShifts.map(s => s.date))).sort();
                                        
                                        const datesStr = groupDates.map(d => {
                                          const date = new Date(d);
                                          return `${date.getMonth() + 1}/${date.getDate()}`;
                                        }).join('、');
                                        
                                        const confirmMessage = `このシフトは日マタギシフトです（${groupDates.length}日間: ${datesStr}）。\n\nこの期間のすべてのシフトを削除しますか？\n\n削除されるシフト:\n${groupShifts.map(s => {
                                          const d = new Date(s.date);
                                          return `  • ${d.getMonth() + 1}/${d.getDate()} ${s.startTime}-${s.endTime}`;
                                        }).join('\n')}`;
                                        
                                        if (window.confirm(confirmMessage)) {
                                          // グループ全体を削除（一度に削除）
                                          const shiftIds = groupShifts.map(s => s.id);
                                          if (onDeleteMultipleShifts) {
                                            onDeleteMultipleShifts(employee.id, shiftIds);
                                          } else {
                                            // フォールバック：個別削除（通常は使われない）
                                            groupShifts.forEach(groupShift => {
                                              onDeleteShift(employee.id, groupShift.id);
                                            });
                                          }
                                        }
                                      } else {
                                        // 通常シフトの場合は単一削除
                                        if (window.confirm(`${employee.name}のシフト（${block.startTime}-${block.endTime}）を削除しますか？`)) {
                                          onDeleteShift(employee.id, shift.id);
                                        }
                                      }
                                    }
                                  }}
                                  style={{ pointerEvents: 'auto' }}
                                  className="text-red-500 hover:text-red-700 text-xs p-1 rounded hover:bg-red-50 opacity-0 group-hover:opacity-100 transition-opacity ml-1"
                                  title="このシフトを削除"
                                >
                                  ✕
                                </button>
                              </div>
                            </div>
                          );
                        })}
                      </div>
                    </td>
                  </tr>
                );
              })}
            </tbody>
          </table>
        </div>
      </div>
    );
  };

  // 月ビュー
  const MonthView = () => {
    


    // 日付をクリックした時の処理（日ビューに遷移またはクリップボード操作）
    const handleDateClick = (date: string, _event?: React.MouseEvent) => {
      // 複数展開を許可するため、展開状態のリセットはしない

      if (clipboardMode === 'paste' && onDateClickForClipboard) {
        // ペーストモードの場合
        onDateClickForClipboard(date);
      } else {
        // 通常のクリックの場合、日ビューに遷移
        setSelectedDate(date);
        setViewMode('day');
      }
    };

    // +N表示をクリックした時の処理（日のマスを展開）
    const handleMoreEmployeesClick = (date: string, _allEmployees: Employee[]) => {
      const weekKey = getWeekKey(date);

      if (allDatesExpanded) {
        // 全て展開されている場合は、個別に閉じる
        handleCollapseDate(date);
        // 週の展開状態は変更しない（週全体は連動させない）
      } else {
        // 通常の個別展開/縮小（複数の日付を同時に展開可能）
        if (expandedDates.has(date)) {
          // 既に展開されている場合は閉じる
          setExpandedDates(prev => {
            const newSet = new Set(prev);
            newSet.delete(date);
            return newSet;
          });
          // この日付だけ週の展開状態から削除
          // 他に同じ週で展開されている日付がなければ週も閉じる
          setExpandedWeeks(prev => {
            const newSet = new Set(prev);
            const otherDatesInWeekExpanded = Array.from(expandedDates).some(d =>
              getWeekKey(d) === weekKey && d !== date
            );
            if (!otherDatesInWeekExpanded) {
              newSet.delete(weekKey);
            }
            return newSet;
          });
        } else {
          // 展開する（他の展開されている日付はそのまま維持）
          setExpandedDates(prev => {
            const newSet = new Set(prev);
            newSet.add(date);
            return newSet;
          });
          // 週の行幅を拡大するため、週を展開状態にする
          setExpandedWeeks(prev => {
            const newSet = new Set(prev);
            newSet.add(weekKey);
            return newSet;
          });
        }
      }
    };


    // シフトが未保存かどうかをチェック
    const hasUnsavedShifts = (employeeId: string, date: string) => {
      if (!unsavedShiftIds || unsavedShiftIds.size === 0) {return false;}
      const shifts = getShiftsForDate(employeeId, date);
      return shifts.some(shift => unsavedShiftIds.has(shift.id));
    };

    // シフトの表示スタイルを決定（背景色・文字色・縁取り色）
    const getShiftColor = (employeeId: string, date: string): ShiftVisualStyle => {
      const shifts = getShiftsForDate(employeeId, date);
      if (shifts.length === 0) {
        return {
          bg: 'bg-gray-100',
          text: 'text-gray-700',
          isUnsaved: false,
          status: 'none',
          borderClass: '',
        };
      }

      const hasWorking = shifts.some(shift => shift.status === 'working');
      const hasUnavailable = shifts.some(shift => shift.status === 'unavailable');
      const statusType: ShiftVisualStyle['status'] = hasWorking && hasUnavailable
        ? 'mixed'
        : hasWorking
          ? 'working'
          : hasUnavailable
            ? 'unavailable'
            : 'none';

      const isUnsaved = hasUnsavedShifts(employeeId, date);
      if (isUnsaved) {
        return {
          bg: 'bg-gray-200',
          text: statusType === 'unavailable' ? 'text-rose-900' : 'text-gray-800',
          isUnsaved: true,
          status: statusType,
          borderClass: statusType === 'unavailable'
            ? 'border-2 border-rose-500'
            : statusType === 'working'
              ? 'border-2 border-green-600'
              : statusType === 'mixed'
                ? 'border-2 border-amber-500'
                : 'border-2 border-gray-400',
        };
      }

      if (statusType === 'working') {
        return {
          bg: 'bg-green-100',
          text: 'text-green-800',
          isUnsaved: false,
          status: 'working',
          borderClass: '',
        };
      }

      if (statusType === 'unavailable') {
        return {
          bg: 'bg-rose-100',
          text: 'text-rose-800',
          isUnsaved: false,
          status: 'unavailable',
          borderClass: '',
        };
      }

      if (statusType === 'mixed') {
        return {
          bg: 'bg-gradient-to-r from-green-100 via-amber-100 to-rose-100',
          text: 'text-green-900',
          isUnsaved: false,
          status: 'mixed',
          borderClass: '',
        };
      }

      return {
        bg: 'bg-gray-100',
        text: 'text-gray-700',
        isUnsaved: false,
        status: 'none',
        borderClass: '',
      };
    };

    const getShiftTimeRange = (employeeId: string, date: string) => {
      const shifts = getShiftsForDate(employeeId, date);
      if (shifts.length === 0) {return null;}

      const workingShifts = shifts.filter(s => s.status === 'working');
      const primaryShifts = workingShifts.length > 0 ? workingShifts : shifts;

      if (primaryShifts.length === 0) {return null;}

      // 日跨ぎシフトの場合は特別な処理
      const dayCrossingShifts = primaryShifts.filter(s =>
        s.notes && s.notes.includes('日跨ぎ')
      );

      if (dayCrossingShifts.length > 0) {
        const descriptions: string[] = [];

        const baseNotesSet = new Set(
          dayCrossingShifts
            .map(shift => stripDayCrossingTag(shift.notes))
        );

        baseNotesSet.forEach(baseNotes => {
          const dateGroups = buildDayCrossingDateGroups(employeeId, baseNotes, date);
          if (dateGroups.length === 0) {return;}

          const totalDays = dateGroups.length;
          const currentIndex = dateGroups.findIndex(group => group.date === date);

          let startLabel: string;
          let endLabel: string;

          if (currentIndex !== -1) {
            startLabel = `${currentIndex + 1}日目 ${dateGroups[currentIndex].start}`;

            if (currentIndex === totalDays - 1) {
              endLabel = `${currentIndex + 1}日目 ${dateGroups[currentIndex].end}`;
            } else {
              const lastGroup = dateGroups[totalDays - 1];
              endLabel = `${totalDays}日目 ${lastGroup.end}`;
            }
          } else {
            startLabel = `1日目 ${dateGroups[0].start}`;
            endLabel = `${totalDays}日目 ${dateGroups[totalDays - 1].end}`;
          }

          descriptions.push(`${startLabel}〜${endLabel}`);
        });

        if (descriptions.length > 0) {
          const result = descriptions.join(', ');
          // 日跨ぎシフトがある場合は、それだけを返して通常シフトの処理をスキップ
          return result;
        }
      }

      // 通常のシフトの場合：直接 startTime/endTime を使用してマージ
      const ranges = primaryShifts
        .map(s => ({
          start: s.startTime || (TIME_SLOTS.find(ts => ts.id === s.timeSlot)?.start || ''),
          end: s.endTime || (TIME_SLOTS.find(ts => ts.id === s.timeSlot)?.end || ''),
        }))
        .filter(r => r.start && r.end && parseTimeToMinutes(r.end) > parseTimeToMinutes(r.start))
        .sort((a, b) => a.start.localeCompare(b.start));

      const merged: { start: string; end: string }[] = [];
      ranges.forEach(r => {
        if (merged.length === 0) {
          merged.push({ ...r });
          return;
        }

        const last = merged[merged.length - 1];
        const lastEndMinutes = parseTimeToMinutes(last.end);
        const currentStartMinutes = parseTimeToMinutes(r.start);
        const currentEndMinutes = parseTimeToMinutes(r.end);

        if (currentStartMinutes <= lastEndMinutes) {
          if (currentEndMinutes > lastEndMinutes) {
            last.end = r.end; // 終了時間を延長
          }
          return;
        }

        merged.push({ ...r });
      });

      const timeRanges = merged.map(m => `${m.start}〜${m.end}`);
      return timeRanges.join(', ');
    };

    // 日付ごとのイベントを取得
    const getEventsForDate = (date: string): CalendarEvent[] => {
      // shouldShowDate and getCombinedDayCrossingShifts removed - logic moved to renderEvent

      // Return all employees with shifts for the day - renderEvent will handle filtering/display logic
      const activeEmployees = filteredEmployees.filter(employee => {
        const shifts = getShiftsForDate(employee.id, date);
        return shifts.length > 0;
      });
      
      // 展開された日付の場合は全ての従業員を表示
      const weekKey = getWeekKey(date);
      void expandedWeeks.has(weekKey); // isWeekExpanded - 将来の使用のため

      // 完全に個別の動作：該当日付が展開されている場合のみ全表示
      if ((expandedDates.has(date) || (allDatesExpanded && !collapsedDates.has(date)))) {
        const events = activeEmployees.filter(employee => employee && employee.name).map(employee => {
          // Get all shifts for the day
          const allShifts = getShiftsForDate(employee.id, date);
          const hasShifts = allShifts.length > 0;
          const timeRange = getShiftTimeRange(employee.id, date);
          const shiftColor = getShiftColor(employee.id, date);
          
          
          const eventStatus = shiftColor.status === 'unavailable' ? 'unavailable' as const : 'working' as const;

          return {
            id: `${employee.id}-${date}`,
            title: employee.name,
            description: timeRange || '',
            status: hasShifts ? eventStatus : 'unavailable' as const,
            backgroundColor: shiftColor.bg,
            color: shiftColor.text,
            onClick: () => {
              if (clipboardMode === 'copy' && hasShifts && onShiftClickForClipboard) {
                // コピーモードの場合、日マタギシフトならグループ全体を、通常シフトなら個別に選択
                const selectedShiftIds = new Set<string>(); // 重複を避ける

                allShifts.forEach(shift => {
                  const groupShifts = getAllShiftsInDayCrossingGroup(employee.id, shift);
                  groupShifts.forEach(groupShift => {
                    if (!selectedShiftIds.has(groupShift.id)) {
                      selectedShiftIds.add(groupShift.id);
                      onShiftClickForClipboard(groupShift);
                    }
                  });
                });
              } else {
                // 通常モードの場合、シフト編集モーダルを表示
                handleEmployeeClick(employee, date);
              }
            },
            metadata: {
              employee,
              timeRange,
              shifts: allShifts,
              startDate: date,
              visual: shiftColor,
            }
          };
        });
        
        // 展開状態では-ボタンを追加（メンバーがいる場合のみ）
        if (activeEmployees.length > 0) {
          events.push({
          id: `collapse-${date}`,
          title: '-',
          description: '',
          status: 'unavailable' as const,
          backgroundColor: 'bg-red-100',
          color: 'text-red-700',
          onClick: () => handleMoreEmployeesClick(date, activeEmployees),
          metadata: {
            employee: null,
            timeRange: null,
            isMoreButton: true,
            allEmployees: activeEmployees,
            isExpanded: true
          } as any
          });
        }
        
        return events;
      }
      
      // メンバーがいない場合は何も表示しない
      if (activeEmployees.length === 0) {
        return [];
      }

      // 5人以上の場合の処理（展開状態でない場合のみ）
      // 完全に個別の動作：該当日付が展開されていない場合のみ+N表示
      if (activeEmployees.length > 5 && !expandedDates.has(date) && (!allDatesExpanded || collapsedDates.has(date))) {
        const hasDayCrossingShiftForDate = (employee: Employee) => {
          const shifts = getShiftsForDate(employee.id, date);
          return shifts.some(shift => shift.notes && shift.notes.includes('日跨ぎ'));
        };

        const getEarliestStartTimeForDate = (employee: Employee) => {
          const shifts = getShiftsForDate(employee.id, date);
          let earliest: string | null = null;

          shifts.forEach(shift => {
            const { startTime } = resolveShiftTimeRange(shift);
            if (!startTime) {
              return;
            }

            if (!earliest || startTime < earliest) {
              earliest = startTime;
            }
          });

          return earliest ?? '24:00';
        };

        const sortedActiveEmployees = activeEmployees.slice().sort((a, b) => {
          const aDayCrossing = hasDayCrossingShiftForDate(a);
          const bDayCrossing = hasDayCrossingShiftForDate(b);
          if (aDayCrossing !== bDayCrossing) {
            return aDayCrossing ? -1 : 1;
          }

          const aStart = getEarliestStartTimeForDate(a);
          const bStart = getEarliestStartTimeForDate(b);
          if (aStart !== bStart) {
            return aStart.localeCompare(bStart);
          }

          return a.name.localeCompare(b.name, 'ja');
        });

        const displayEmployees = sortedActiveEmployees.slice(0, 4);
        const remainingCount = activeEmployees.length - displayEmployees.length;
        
        const events = displayEmployees.filter(employee => employee && employee.name).map(employee => {
          // Get all shifts for the day
          const allShifts = getShiftsForDate(employee.id, date);
          const hasShifts = allShifts.length > 0;
          const timeRange = getShiftTimeRange(employee.id, date);
          const shiftColor = getShiftColor(employee.id, date);
          
          const eventStatus = shiftColor.status === 'unavailable' ? 'unavailable' as const : 'working' as const;

          return {
            id: `${employee.id}-${date}`,
            title: employee.name,
            description: timeRange || '',
            status: hasShifts ? eventStatus : 'unavailable' as const,
            backgroundColor: shiftColor.bg,
            color: shiftColor.text,
            onClick: () => {
              if (clipboardMode === 'copy' && hasShifts && onShiftClickForClipboard) {
                // コピーモードの場合、日マタギシフトならグループ全体を、通常シフトなら個別に選択
                const selectedShiftIds = new Set<string>(); // 重複を避ける

                allShifts.forEach(shift => {
                  const groupShifts = getAllShiftsInDayCrossingGroup(employee.id, shift);
                  groupShifts.forEach(groupShift => {
                    if (!selectedShiftIds.has(groupShift.id)) {
                      selectedShiftIds.add(groupShift.id);
                      onShiftClickForClipboard(groupShift);
                    }
                  });
                });
              } else {
                // 通常モードの場合、シフト編集モーダルを表示
                handleEmployeeClick(employee, date);
              }
            },
            metadata: {
              employee,
              timeRange,
              shifts: allShifts,
              startDate: date,
              visual: shiftColor,
            }
          };
        });
        
        // +N表示のイベントを追加（右上端に配置）
        events.push({
          id: `more-${date}`,
          title: `+${remainingCount}`,
          description: '',
          status: 'unavailable' as const,
          backgroundColor: 'bg-blue-100',
          color: 'text-blue-700',
          onClick: () => handleMoreEmployeesClick(date, activeEmployees),
          metadata: {
            employee: null,
            timeRange: null,
            isMoreButton: true,
            allEmployees: activeEmployees,
            isExpanded: false
          } as any
        });
        
        return events;
      }
      
      // 5人以下の場合は通常表示
      const events = activeEmployees.filter(employee => employee && employee.name).map(employee => {
        // Get all shifts for the day
        const allShifts = getShiftsForDate(employee.id, date);
        const hasShifts = allShifts.length > 0;
        const timeRange = getShiftTimeRange(employee.id, date);
        const shiftColor = getShiftColor(employee.id, date);
        
        const eventStatus = shiftColor.status === 'unavailable' ? 'unavailable' as const : 'working' as const;

        return {
          id: `${employee.id}-${date}`,
          title: employee.name,
          description: timeRange || '',
          status: hasShifts ? eventStatus : ('unavailable' as const),
            backgroundColor: shiftColor.bg,
            color: shiftColor.text,
          onClick: () => {
            if (clipboardMode === 'copy' && hasShifts && onShiftClickForClipboard) {
              // コピーモードの場合、日マタギシフトならグループ全体を、通常シフトなら個別に選択
              const selectedShiftIds = new Set<string>(); // 重複を避ける

              allShifts.forEach(shift => {
                const groupShifts = getAllShiftsInDayCrossingGroup(employee.id, shift);
                groupShifts.forEach(groupShift => {
                  if (!selectedShiftIds.has(groupShift.id)) {
                    selectedShiftIds.add(groupShift.id);
                    onShiftClickForClipboard(groupShift);
                  }
                });
              });
            } else {
              // 通常モードの場合、シフト編集モーダルを表示
              handleEmployeeClick(employee, date);
            }
          },
            metadata: {
              employee,
              timeRange,
              shifts: allShifts,
              startDate: date,
              visual: shiftColor,
            }
          };
        });

      // allDatesExpandedがtrueで、この日付がcollapsedDatesに含まれていない場合は「-」ボタンを追加
      if (allDatesExpanded && !collapsedDates.has(date) && activeEmployees.length > 0) {
        events.push({
          id: `collapse-${date}`,
          title: '-',
          description: '',
          status: 'unavailable' as const,
          backgroundColor: 'bg-red-100',
          color: 'text-red-700',
          onClick: () => handleMoreEmployeesClick(date, activeEmployees),
          metadata: {
            employee: null,
            timeRange: null,
            isMoreButton: true,
            allEmployees: activeEmployees,
            isExpanded: true
          } as any
        });
      }

      return events;
    };

    // カスタムイベントレンダリング
    const renderEvent = (
      event: CalendarEvent,
      indexOrPositions: number | { index: number; normalIndex: number; dayCrossingIndex: number; totalDayCrossingShifts?: number },
      currentDate?: string,
      weekStartDate?: string,
      weekEndDate?: string
    ) => {
      const positions = typeof indexOrPositions === 'number'
        ? { index: indexOrPositions, normalIndex: indexOrPositions, dayCrossingIndex: 0, totalDayCrossingShifts: 0 }
        : indexOrPositions;
      const { index: _index, normalIndex, dayCrossingIndex, totalDayCrossingShifts = 0 } = positions;
      const { employee, timeRange, shifts, startDate: _startDate } = event.metadata || {};
      const shift = event.metadata?.shift; // Access original shift data from metadata
      const visual = event.metadata?.visual as ShiftVisualStyle | undefined;
      
      // employeeがnullの場合（+N人表示など）は特別な表示（右上端に配置）
      if (!employee) {
        return (
          <div
            key={event.id}
            className={`${event.backgroundColor || 'bg-gray-100'} ${event.color || 'text-gray-700'} rounded px-1 cursor-pointer hover:shadow-md hover:scale-110 transition-all absolute top-1 right-1 z-10`}
            style={{ fontSize: '12px', minWidth: '20px', textAlign: 'center', lineHeight: '1.2' }}
            onClick={(e) => {
              e.stopPropagation();
              event.onClick?.();
            }}
          >
            {event.title}
          </div>
        );
      }
      
      // employeeのnameプロパティがない場合はエラーを回避
      if (!employee.name) {
        return null;
      }
      
      // 時間範囲を解析（カンマ区切りで分割）
      const timeRanges = timeRange ? timeRange.split(', ') : [];
      void (timeRanges.length > 1); // hasMultipleTimeRanges - 将来の使用のため
      
      // 従業員名の省略処理（6文字以上の場合は改行なしで表示）
      const displayName = employee.name;
      const displayTimeRange = timeRange || '';
      const iconClassName = visual?.iconClass ?? 'text-yellow-500';

      // 日マタギシフトを上部に配置し、通常シフトはその下に配置
      // 日付表示との間隔を最小化（14px → 15pxへ、日付の直下に配置）
      const dayCrossingTop = (dayCrossingIndex * 18);
      const normalTop =  (totalDayCrossingShifts + normalIndex) * 18;

      const baseNormalClass = `px-0.5 py-0.5 rounded text-center font-medium cursor-pointer transition-all w-full flex items-center justify-center hover:shadow-md hover:scale-105 hover:z-10 ${event.backgroundColor || 'bg-gray-100'} ${event.color || 'text-gray-700'} ${visual?.borderClass || ''}`;
      const baseNormalStyle: React.CSSProperties = {
        position: 'absolute',
        top: `${normalTop}px`,
        left: '2px',
        width: 'calc(100% - 4px)',
        height: '18px',
        fontSize: '9px',
        zIndex: 10 + normalIndex,  // 通常シフトは低いz-indexで日マタギシフトの下に表示
      };

      const renderStandardShift = (options?: { className?: string; style?: React.CSSProperties; title?: string; dataShiftType?: string }) => {
        const { className, style, title, dataShiftType } = options || {};
        return (
          <div
            key={event.id}
            data-shift-type={dataShiftType || 'normal'}
            className={`${baseNormalClass} ${className || ''}`.trim()}
            style={{ ...baseNormalStyle, ...(style || {}) }}
            onClick={(e) => {
              e.stopPropagation();
              event.onClick?.();
            }}
            title={title || `${employee.name}${displayTimeRange ? ` (${displayTimeRange})` : ''}`}
          >
            <div className="flex w-full items-center justify-between gap-0.5 overflow-hidden min-w-0">
              <div className="flex items-center gap-0.5 min-w-0">
                {visual?.icon && (
                  <span
                    className={`flex-shrink-0 leading-none ${iconClassName}`}
                    style={{ fontSize: '10px' }}
                    aria-hidden="true"
                  >
                    {visual.icon}
                  </span>
                )}
                <span className="font-medium truncate leading-none" style={{ fontSize: '9px' }}>
                  {displayName}
                </span>
              </div>
              <span className="opacity-75 truncate leading-none flex-shrink-0" style={{ fontSize: '7px' }}>
                {displayTimeRange}
              </span>
            </div>
          </div>
        );
      };

      // Check if it's a day-crossing shift based on notes
      const isDayCrossingShift = (shifts && shifts.some((shift: EmployeeShift) => 
        shift.notes && (
          shift.notes.includes('日跨ぎ-1日目') ||
          shift.notes.includes('日跨ぎ-起点') ||
          shift.notes.includes('日跨ぎ-中日') ||
          shift.notes.includes('日跨ぎ-2日目') ||
          shift.notes.includes('日跨ぎ-終点')
        )
      )) || (shift && shift.notes && (
        shift.notes.includes('日跨ぎ-1日目') ||
        shift.notes.includes('日跨ぎ-起点') ||
        shift.notes.includes('日跨ぎ-中日') ||
        shift.notes.includes('日跨ぎ-2日目') ||
        shift.notes.includes('日跨ぎ-終点')
      ));

      // 未保存の日跨ぎシフトも横長バーとして表示する
      const hasDayCrossingShift = isDayCrossingShift;
      const renderAsNormalShift = !hasDayCrossingShift;

      if (renderAsNormalShift) {
        return renderStandardShift();
      }

      // --- Day-crossing shift logic ---
      const dayCrossingShift = shift || shifts?.[0]; // Get the shift from event.shiftData or shifts[0]
      if (!dayCrossingShift || !currentDate || !weekStartDate || !weekEndDate) {
      return renderStandardShift({
        dataShiftType: 'day-crossing-fallback',
        style: { zIndex: 30 + dayCrossingIndex, top: `${normalTop}px` },
      });
      }

      const baseNotes = stripDayCrossingTag(dayCrossingShift.notes || '') || '';
      const dateGroups = buildDayCrossingDateGroups(dayCrossingShift.employeeId, baseNotes, currentDate);

      if (dateGroups.length === 0) {
        return renderStandardShift({
          dataShiftType: 'day-crossing-fallback',
          style: { zIndex: 30 + dayCrossingIndex, top: `${dayCrossingTop}px` },
        });
      }

      const groupIndex = dateGroups.findIndex(group => group.date === currentDate);
      if (groupIndex === -1) {
        return renderStandardShift({
          dataShiftType: 'day-crossing-fallback',
          style: { zIndex: 30 + dayCrossingIndex, top: `${normalTop}px` },
        });
      }

      const shiftStartDate = dateGroups[0].date;
      const shiftEndDate = dateGroups[dateGroups.length - 1].date;

      const currentMoment = dayjs(currentDate);
      const weekStartMoment = dayjs(weekStartDate);
      void dayjs(weekEndDate); // weekEndMoment - 将来の使用のため
      const shiftStartMoment = dayjs(shiftStartDate);
      const shiftEndMoment = dayjs(shiftEndDate);

      const isOverallShiftStart = currentMoment.isSame(shiftStartMoment, 'day');
      const isWeekSegmentStart = currentMoment.isSame(weekStartMoment, 'day') && currentMoment.isAfter(shiftStartMoment, 'day');

      // Determine if this specific event should render a bar segment.
      // A bar segment should render if:
      // 1. It's the overall start day of the day-crossing shift.
      // 2. It's the first day of a new week, AND the day-crossing shift is active on this day.
      const shouldRenderSegment = (isOverallShiftStart || isWeekSegmentStart) &&
                                  currentMoment.isBetween(dayjs(shiftStartDate), dayjs(shiftEndDate).add(1, 'day'), 'day', '[)');

      if (!shouldRenderSegment) {
        return null;
      }

      // Calculate how many days this segment should span within the current calendar grid row.
      // カレンダーグリッド内での現在のセルの位置を取得（0-6, 日曜が0）
      const currentDayOfWeek = currentMoment.day(); // 0=日曜, 1=月曜, ..., 6=土曜
      const daysUntilRowEnd = 6 - currentDayOfWeek; // 土曜日（行の終わり）までのセル数
      
      const daysUntilShiftEnd = shiftEndMoment.diff(currentMoment, 'day');
      let segmentDayCount = Math.min(daysUntilShiftEnd, daysUntilRowEnd) + 1;
      segmentDayCount = Math.max(1, segmentDayCount);

      // Calculate the time display for this specific week segment
      const segmentEndMoment = currentMoment.add(segmentDayCount - 1, 'day');

      // 日付をMM/DD形式でフォーマット
      const formatDateForDisplay = (dateStr: string) => {
        const date = new Date(dateStr);
        const month = date.getMonth() + 1;
        const day = date.getDate();
        return `${month}/${day}`;
      };

      // Build the full shift time display for tooltip
      const fullShiftStartTime = dateGroups[0]?.start || '00:00';
      const fullShiftEndTime = dateGroups[dateGroups.length - 1]?.end || '00:00';
      const fullShiftStartDateDisplay = formatDateForDisplay(dateGroups[0]?.date || shiftStartDate);
      const fullShiftEndDateDisplay = formatDateForDisplay(dateGroups[dateGroups.length - 1]?.date || shiftEndDate);
      const fullTimeDisplay = `${fullShiftStartDateDisplay} ${fullShiftStartTime}〜${fullShiftEndDateDisplay} ${fullShiftEndTime}`;

      // このセグメントがシフト全体の最後の週かどうかを判定
      const isLastWeekSegment = segmentEndMoment.isSame(shiftEndMoment, 'day') || segmentEndMoment.isAfter(shiftEndMoment, 'day');

      // Build the time display for this segment
      // 最後の週のみ全体の期間を表示、それ以外は何も表示しない
      const timeDisplay = isLastWeekSegment ? fullTimeDisplay : '';


      const dayCrossingVisual = (() => {
        const borderClass = visual?.borderClass ? ` ${visual.borderClass}` : '';

        if (visual?.isUnsaved) {
          return {
            container: `bg-gray-200 text-gray-800${borderClass}`,
            timeText: 'text-gray-700',
          };
        }

        if (visual?.status === 'unavailable') {
          return {
            container: `bg-rose-100 text-rose-800${borderClass}`,
            timeText: 'text-rose-700',
          };
        }

        return {
          container: `bg-green-100 text-green-800${borderClass}`,
          timeText: 'text-green-700',
        };
      })();

      return (
        <div
          key={event.id}
          data-shift-type="day-crossing"
          data-employee={employee.name}
          data-time-display={timeDisplay}
          className={`${dayCrossingVisual.container} rounded flex items-center justify-between cursor-pointer px-0.5 py-0.5`}
          style={{
            position: 'absolute',
            top: `${dayCrossingTop}px`,
            left: '4px',
            width: `calc(${segmentDayCount * 100}% + ${(segmentDayCount - 1) * 9}px - 8px)`,
            fontSize: '9px',
            fontWeight: '600',
            height: '18px',
            lineHeight: '18px',
            zIndex: 30 + dayCrossingIndex,
            pointerEvents: 'auto'
          }}
          onClick={(e) => {
            e.stopPropagation();
            
            // クリップボードモードの場合は、シフトを選択
            if (clipboardMode === 'copy' && onShiftClickForClipboard) {
              // 日マタギシフトグループ全体を取得して選択
              const groupShifts = getAllShiftsInDayCrossingGroup(employee.id, dayCrossingShift);
              groupShifts.forEach(shift => {
                onShiftClickForClipboard(shift);
              });
              return;
            }
            
            // 通常モード：日マタギシフトをクリックした場合は、開始日の日ビューに遷移
            const groupShifts = getAllShiftsInDayCrossingGroup(employee.id, dayCrossingShift);
            if (groupShifts.length > 0) {
              const startDate = groupShifts
                .map(s => s.date)
                .sort()[0]; // 開始日を取得
              setSelectedDate(startDate);
              setViewMode('day');
            } else if (event.onClick) {
              // フォールバック：通常のonClick処理
              event.onClick();
            }
          }}
          title={`${employee.name} ${fullTimeDisplay}（日跨ぎ）\n表示中: ${timeDisplay}`}
        >
          <span className="truncate font-bold" style={{ lineHeight: '18px' }}>{employee.name}</span>
          {timeDisplay && (
            <span className={`${dayCrossingVisual.timeText} text-xs font-semibold`} style={{ lineHeight: '18px' }}>
              {timeDisplay}
            </span>
          )}
        </div>
      );
    };


    // getCombinedDayCrossingShiftsForCell removed - logic moved to renderEvent

<<<<<<< HEAD
    // 表示月のすべての日跨ぎシフト起点を収集する関数
    const getAllDayCrossingStartShifts = () => {
      const startShifts: Array<{
        employee: Employee;
        shift: EmployeeShift;
        startDate: string;
        allShifts: EmployeeShift[];
        dates: string[];
      }> = [];

      // 現在の月の全日付を取得
      const year = currentDate.getFullYear();
      const month = currentDate.getMonth();
      const daysInMonth = new Date(year, month + 1, 0).getDate();

      for (let day = 1; day <= daysInMonth; day++) {
        const date = toLocalDateString(new Date(year, month, day));
        
        filteredEmployees.forEach(employee => {
          const shifts = getShiftsForDate(employee.id, date);
          shifts.forEach(shift => {
            if (shift.notes && (shift.notes.includes('日跨ぎ-起点') || shift.notes.includes('日跨ぎ-1日目'))) {
              const allShifts = getShiftsForDate(employee.id, date);
              const dates = Array.from(new Set(allShifts.map((s: any) => s.date))).sort();
              
              startShifts.push({
                employee,
                shift,
                startDate: date,
                allShifts,
                dates
              });
            }
          });
        });
      }

      return startShifts;
    };

=======
>>>>>>> 2243b388
    // カスタム日付セルレンダリング（日跨ぎシフト結合バー付き）
    const renderDateCell = (day: CalendarDay, events: CalendarEvent[], week?: any) => {
      const isExpanded = expandedDates.has(day.date);
      const moreEvent = events.find(event => (event.metadata as any)?.isMoreButton);
      const eventsToRender = (moreEvent
        ? events.filter(event => !(event.metadata as any)?.isMoreButton)
        : events);

      const isDayCrossingEvent = (event: CalendarEvent) => {
        const shifts = (event.metadata as any)?.shifts as EmployeeShift[] | undefined;
        if (!Array.isArray(shifts)) {return false;}
        return shifts.some(shift => typeof shift?.notes === 'string' && shift.notes.includes('日跨ぎ'));
      };

      const getEarliestStartTime = (event: CalendarEvent) => {
        const shifts = (event.metadata as any)?.shifts as EmployeeShift[] | undefined;
        if (!Array.isArray(shifts) || shifts.length === 0) {return '24:00';}
        return shifts.reduce((earliest, shift) => {
          const candidate = shift?.startTime || (shift as any)?.originalStartTime || '24:00';
          return candidate < earliest ? candidate : earliest;
        }, '24:00');
      };

      const sortedEvents = eventsToRender.slice().sort((a, b) => {
        const aIsDayCrossing = isDayCrossingEvent(a);
        const bIsDayCrossing = isDayCrossingEvent(b);
        if (aIsDayCrossing !== bIsDayCrossing) {
          return aIsDayCrossing ? -1 : 1;
        }

        const aStart = getEarliestStartTime(a);
        const bStart = getEarliestStartTime(b);
        if (aStart !== bStart) {
          return aStart.localeCompare(bStart);
        }

        const aTitle = a.title || '';
        const bTitle = b.title || '';
        return aTitle.localeCompare(bTitle, 'ja');
      });

      const hasEvents = sortedEvents.length > 0;
      
      // 展開された日付の高さを従業員数に応じて動的に調整（白い部分を完全に削除）
      const expandedHeight = isExpanded ? Math.max(200, events.length * 16 + 15) : 100;

      // ペーストモードで選択されているかチェック
      const isSelectedForPaste = clipboardMode === 'paste' && pendingPasteDates && pendingPasteDates.includes(day.date);

      // 日跨ぎシフト情報を取得（将来の使用のため）
      void getDayCrossingShiftInfo(day.date);
      
      return (
        <div
          key={day.date}
          data-date-cell
          data-date={day.date}
          className={`p-1 border-r border-b border-gray-200 cursor-pointer hover:bg-blue-100 hover:border-blue-300 transition-all duration-150 relative min-h-24 ${
            !day.isCurrentMonth ? 'bg-gray-50' :
            day.isToday ? 'bg-blue-50' :
            day.isHoliday ? 'bg-red-50' :
            day.dayOfWeekNumber === 0 ? 'bg-red-50' :
            day.dayOfWeekNumber === 6 ? 'bg-blue-50' :
            'bg-white'
          } ${day.isToday ? 'border-blue-500 border-2' : 'border-gray-200'} ${
            isSelectedForPaste
              ? 'ring-2 ring-green-500 ring-inset bg-green-50'
              : expandedDates.has(day.date)
              ? 'ring-2 ring-blue-500 ring-inset'
              : ''
          }`}
          style={isExpanded ? { minHeight: `${expandedHeight}px` } : {}}
          onClick={(e) => {
            // +N人ボタンまたは-ボタンがクリックされた場合は日ビューに遷移しない
            if (e.target !== e.currentTarget && ((e.target as HTMLElement).textContent?.includes('+') || (e.target as HTMLElement).textContent?.includes('-'))) {
              return;
            }
            handleDateClick(day.date, e);
          }}
        >
          {/* 日付と祝日名 */}
          <div className="flex items-center gap-1 mb-0 relative z-40">
            <div className={`text-xs font-medium ${
              isSelectedForPaste
                ? 'text-green-800 font-bold'
                : expandedDates.has(day.date)
                ? 'text-blue-800 font-bold'
                : !day.isCurrentMonth ? 'text-gray-400'
                : day.isToday ? 'text-blue-600'
                : day.isHoliday ? 'text-red-600'
                : day.dayOfWeekNumber === 0 ? 'text-red-500'
                : day.dayOfWeekNumber === 6 ? 'text-blue-500'
                : 'text-gray-900'
              }`}>
              {day.day}
            </div>
            {day.holidayName && day.isCurrentMonth && (
              <div className="text-[8px] text-red-600 font-medium truncate">
                {day.holidayName}
              </div>
            )}
            {moreEvent && (
              <button
                type="button"
                className={`ml-auto text-[11px] leading-none px-1 py-[2px] rounded ${moreEvent.backgroundColor || 'bg-blue-100'} ${moreEvent.color || 'text-blue-700'} hover:shadow-md transition`}
                onClick={(e) => {
                  e.stopPropagation();
                  moreEvent.onClick?.();
                }}
              >
                {moreEvent.title}
              </button>
            )}
          </div>
          {isSelectedForPaste && (
            <span className="text-green-600 text-xs">✓</span>
          )}

          {/* 古い日跨ぎシフト結合バーロジックを削除 - renderEventで処理 */}

          {hasEvents && (() => {
            let overallIndex = 0;
            let normalIndex = 0;
            let dayCrossingIndex = 0;
            const renderedEvents: React.ReactNode[] = [];

            // 事前に日マタギシフトの総数をカウント
            const totalDayCrossingShifts = sortedEvents.filter(event => isDayCrossingEvent(event)).length;

            sortedEvents.forEach((event) => {
              const consumesSlot = Boolean(event.metadata?.employee?.name);
              const isDayCrossing = isDayCrossingEvent(event);

              const rendered = renderEvent(
                event,
                {
                  index: overallIndex,
                  normalIndex,
                  dayCrossingIndex,
                  totalDayCrossingShifts,  // 日マタギシフトの総数を渡す
                },
                day.date,
                week.startDate,
                week.endDate
              );

              if (rendered) {
                renderedEvents.push(rendered);

                if (isDayCrossing) {
                  dayCrossingIndex += 1;
                } else if (consumesSlot) {
                  normalIndex += 1;
                }

                overallIndex += 1;
              }
            });

            const totalRows = totalDayCrossingShifts + normalIndex;

            return (
              <div
                className="relative flex flex-col items-center w-full pt-1"
                style={{ minHeight: `${totalRows * 18}px` }}
              >
                {renderedEvents}
              </div>
            );
          })()}
        </div>
      );
    };

    const handlePrevMonth = () => {
      const newDate = new Date(currentDate);
      newDate.setMonth(newDate.getMonth() - 1);
      setCurrentDate(newDate);
    };

    const handleNextMonth = () => {
      const newDate = new Date(currentDate);
      newDate.setMonth(newDate.getMonth() + 1);
      setCurrentDate(newDate);
    };

    // 日跨ぎシフトグループ全体を取得するヘルパー関数
    const getDayCrossingShiftGroup = (employeeId: string, shiftId: string) => {
      const employee = employees.find(emp => emp.id === employeeId);
      if (!employee) {
        return [];
      }

      // シフトIDから日跨ぎグループIDを抽出
      // パターン1: "shift-123-day-1" -> "shift-123"
      // パターン2: その他のフォーマット
      let groupId = shiftId;
      const dayMatch = shiftId.match(/^(.+)-day-\d+$/);
      if (dayMatch) {
        groupId = dayMatch[1];
      }

      // 同じグループIDを持つ全てのシフトを取得
      const groupShifts = employee.shifts.filter(s => {
        const isMatch = s.id === groupId || s.id.startsWith(groupId + '-day-');
        return isMatch;
      });
      return groupShifts.sort((a, b) => a.date.localeCompare(b.date));
    };

    // 日跨ぎシフトレンダリング用のヘルパー関数
    const getDayCrossingShiftInfo = (date: string) => {
      const dayCrossingShifts: Array<{
        employee: Employee;
        shift: EmployeeShift;
        startDate: string;
        dates: string[];
        dayCount: number;
        position: number;
        startTime: string;
        endTime: string;
      }> = [];

      filteredEmployees.forEach(employee => {
        const shifts = getShiftsForDate(employee.id, date);
        
        shifts.forEach(shift => {
          // 日跨ぎシフトの起点のみを検出（起点または1日目）
          if (shift.notes && (shift.notes.includes('日跨ぎ-起点') || shift.notes.includes('日跨ぎ-1日目'))) {
            // 日跨ぎシフトグループ全体を取得
            const groupShifts = getDayCrossingShiftGroup(employee.id, shift.id);
            const dates = Array.from(new Set(groupShifts.map(s => s.date))).sort();

            // 時刻情報を取得
            const firstShift = groupShifts.find(s => s.date === dates[0]);
            const lastShift = groupShifts.find(s => s.date === dates[dates.length - 1]);
            const startTime = firstShift?.startTime || shift.startTime || '';
            const endTime = lastShift?.endTime || shift.endTime || '';

            dayCrossingShifts.push({
              employee,
              shift,
              startDate: date,
              dates,
              dayCount: dates.length,
              position: dayCrossingShifts.length,
              startTime,
              endTime
            });
          }
        });
      });

      return dayCrossingShifts;
    };

    return (
      <div>
        {/* 月ビューナビゲーション - 白枠の外 */}
        <div className="flex justify-between items-center py-1">
          <div className="flex items-center gap-2">
            <button
              onClick={handlePrevMonth}
              className="px-3 py-1 text-sm bg-gray-100 text-gray-700 rounded hover:bg-gray-200 transition-colors"
            >
              ＜
            </button>
            <h3 className="text-xl font-semibold text-gray-900">
              {currentDate.getFullYear()}年{currentDate.getMonth() + 1}月
            </h3>
            <button
              onClick={handleNextMonth}
              className="px-3 py-1 text-sm bg-gray-100 text-gray-700 rounded hover:bg-gray-200 transition-colors"
            >
              ＞
            </button>
          </div>
          <div className="flex items-center gap-2">
            {/* シフト追加ボタン */}
            <button
              onClick={() => {
                setShiftModalMode('bulk');
                setEditingShift(null);
                setSelectedShift(null);
                setShowShiftModal(true);
              }}
              className="px-4 py-2 bg-blue-600 text-white rounded-lg hover:bg-blue-700 transition-colors font-medium text-sm"
            >
              シフト追加
            </button>
            {/* 保存ボタン */}
            {onSave && (
              <button
                onClick={onSave}
                disabled={!unsavedShiftIds || unsavedShiftIds.size === 0}
                className={`px-6 py-2 rounded-lg font-medium text-sm transition-all ${
                  unsavedShiftIds && unsavedShiftIds.size > 0
                    ? 'bg-blue-600 text-white hover:bg-blue-700 shadow-md'
                    : 'bg-gray-300 text-gray-500 cursor-not-allowed'
                }`}
              >
                保存
              </button>
            )}
          </div>
        </div>
        
        <UnifiedMonthCalendar
          currentDate={currentDate}
          onDateChange={setCurrentDate}
          onDateClick={(date, _day, event) => handleDateClick(date, event)}
          getEventsForDate={getEventsForDate}
          renderEvent={renderEvent}
          renderDateCell={renderDateCell}
          showNavigation={false}
          showWeekdays={true}
          className=""
        />
      </div>
    );
  };

  return (
    <div className="space-y-2 w-full">
      {/* サイドパネル切り替えボタン - 白枠の外に配置 */}
      <div className="flex justify-end gap-2 pr-4 sm:pr-3">
        <button
          onClick={() => setShowEmployeeSummary && setShowEmployeeSummary(!showEmployeeSummary)}
          className={`px-3 py-1 rounded font-medium text-xs transition-all duration-300 ${
            showEmployeeSummary
              ? 'bg-green-600 text-white hover:bg-green-700'
              : 'bg-gray-200 text-gray-700 hover:bg-gray-300'
          }`}
        >
          {showEmployeeSummary ? '従業員集計 ON' : '従業員集計 OFF'}
        </button>
        <button
          onClick={() => {
            const newState = !showClipboard;
            setShowClipboard && setShowClipboard(newState);
            // クリップボードを開く時は自動的にコピーモードにする
            if (newState) {
              setClipboardMode && setClipboardMode('copy');
              setSelectedShifts && setSelectedShifts([]);
              setPendingPasteDates && setPendingPasteDates([]);
            } else {
              setClipboardMode && setClipboardMode('none');
            }
          }}
          className={`px-3 py-1 rounded font-medium text-xs transition-all duration-300 ${
            showClipboard
              ? 'bg-blue-600 text-white hover:bg-blue-700'
              : 'bg-gray-200 text-gray-700 hover:bg-gray-300'
          }`}
        >
          {showClipboard ? 'クリップボード ON' : 'クリップボード OFF'}
        </button>
      </div>

      {/* 白枠セクション */}
      <div className="bg-white shadow rounded-lg w-full overflow-hidden">
        <div className="px-4 py-2 sm:p-3 w-full overflow-hidden">
          {/* ビュー切り替えとナビゲーション */}
          <div className="space-y-2">
            {/* ビューモード選択とフィルター */}
            <div className="space-y-2">
              {/* 1行目：ビューモードとフィルター */}
              <div className="flex items-center justify-between">
                {/* ビューモード選択 */}
                <div className="flex gap-1">
                  <button
                    onClick={() => setViewMode('month')}
                    className={`px-3 py-1 text-sm rounded transition-colors ${
                      viewMode === 'month' 
                        ? 'bg-blue-500 text-white' 
                        : 'bg-gray-100 text-gray-700 hover:bg-gray-200'
                    }`}
                  >
                    月
                  </button>
                  <button
                    onClick={() => setViewMode('day')}
                    className={`px-3 py-1 text-sm rounded transition-colors ${
                      viewMode === 'day' 
                        ? 'bg-blue-500 text-white' 
                        : 'bg-gray-100 text-gray-700 hover:bg-gray-200'
                    }`}
                  >
                    日
                  </button>
                </div>

                {/* 展開/縮小ボタン */}
                <div className="flex items-center justify-end">
                  {/* 展開/縮小ボタン（月ビューのみ表示） */}
                  {viewMode === 'month' && (
                    <div className="flex items-center gap-2">
                      <button
                        onClick={handleExpandAllDates}
                        className={`px-3 py-1 text-xs rounded transition-colors ${
                          allDatesExpanded
                            ? 'bg-blue-500 text-white hover:bg-blue-600'
                            : 'bg-gray-200 text-gray-700 hover:bg-gray-300'
                        }`}
                      >
                        展開
                      </button>
                      <button
                        onClick={handleCollapseAllDates}
                        className={`px-3 py-1 text-xs rounded transition-colors ${
                          !allDatesExpanded && expandedDates.size === 0
                            ? 'bg-blue-500 text-white hover:bg-blue-600'
                            : 'bg-gray-200 text-gray-700 hover:bg-gray-300'
                        }`}
                      >
                        縮小
                      </button>
                    </div>
                  )}
                </div>
              </div>
              
            </div>

            {/* ビューモードに応じた表示 */}
            <div>
              {viewMode === 'day' && <DayView />}
              {viewMode === 'month' && <MonthView />}
            </div>
          </div>
        </div>
      </div>

      {/* シフト登録・編集モーダル（統合版） */}
      <ShiftModal
        isOpen={showShiftModal}
        onClose={() => {
          setShowShiftModal(false);
          setEditingShift(null);
          setSelectedShift(null);
        }}
        mode={shiftModalMode}
        employees={filteredEmployees}
        editingShift={editingShift}
        onSave={handleShiftModalSave}
        onDelete={selectedShift ? handleDeleteShift : undefined}
      />

    </div>
  );
}<|MERGE_RESOLUTION|>--- conflicted
+++ resolved
@@ -3296,49 +3296,6 @@
 
     // getCombinedDayCrossingShiftsForCell removed - logic moved to renderEvent
 
-<<<<<<< HEAD
-    // 表示月のすべての日跨ぎシフト起点を収集する関数
-    const getAllDayCrossingStartShifts = () => {
-      const startShifts: Array<{
-        employee: Employee;
-        shift: EmployeeShift;
-        startDate: string;
-        allShifts: EmployeeShift[];
-        dates: string[];
-      }> = [];
-
-      // 現在の月の全日付を取得
-      const year = currentDate.getFullYear();
-      const month = currentDate.getMonth();
-      const daysInMonth = new Date(year, month + 1, 0).getDate();
-
-      for (let day = 1; day <= daysInMonth; day++) {
-        const date = toLocalDateString(new Date(year, month, day));
-        
-        filteredEmployees.forEach(employee => {
-          const shifts = getShiftsForDate(employee.id, date);
-          shifts.forEach(shift => {
-            if (shift.notes && (shift.notes.includes('日跨ぎ-起点') || shift.notes.includes('日跨ぎ-1日目'))) {
-              const allShifts = getShiftsForDate(employee.id, date);
-              const dates = Array.from(new Set(allShifts.map((s: any) => s.date))).sort();
-              
-              startShifts.push({
-                employee,
-                shift,
-                startDate: date,
-                allShifts,
-                dates
-              });
-            }
-          });
-        });
-      }
-
-      return startShifts;
-    };
-
-=======
->>>>>>> 2243b388
     // カスタム日付セルレンダリング（日跨ぎシフト結合バー付き）
     const renderDateCell = (day: CalendarDay, events: CalendarEvent[], week?: any) => {
       const isExpanded = expandedDates.has(day.date);
